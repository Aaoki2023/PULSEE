import numpy as np
import pandas as pd
from fractions import Fraction
import sys

from qutip import Options, mesolve, Qobj, tensor, expect, qeye
from qutip.parallel import parallel_map
from qutip.ipynbtools import parallel_map as ipynb_parallel_map

import matplotlib.pylab as plt
from matplotlib import colors as clrs
from matplotlib import colorbar as clrbar
from matplotlib.pyplot import xticks, yticks
from matplotlib.patches import Patch

from .operators import canonical_density_matrix, \
    evolve_by_hamiltonian, \
    changed_picture, exp_diagonalize

from .nuclear_spin import NuclearSpin, ManySpins

from .hamiltonians import h_zeeman, h_quadrupole, \
    h_multiple_mode_pulse, \
    h_j_coupling, \
    h_CS_isotropic, h_D1, h_D2, \
    h_HF_secular, h_j_secular, h_tensor_coupling, \
    h_userDefined, \
    magnus


def nuclear_system_setup(spin_par,
                         quad_par=None,
                         zeem_par=None,
                         j_matrix=None,
                         cs_param=None,
                         D1_param=None,
                         D2_param=None,
                         hf_param=None,
                         h_tensor_inter=None,
                         j_sec_param=None,
                         h_userDef=None,
                         initial_state='canonical',
                         temperature=1e-4):
    """
    Sets up the nuclear system under study, returning the objects representing
    the spin (either a single one or a multiple spins' system), the unperturbed
    Hamiltonian (made up of the Zeeman, quadrupolar and J-coupling
    contributions) and the initial state of the system.

    Parameters
    ----------
    - spin_par: dict / list of dict

      Map/list of maps containing information about the nuclear spin/spins under
      consideration. The keys and values required to each dictionary in this
      argument are shown in the table below.


      |           key          |         value        |
      |           ---          |         -----        |
      |    'quantum number'    |  half-integer float  |
      |       'gamma/2pi'      |         float        |

      The second item is the gyromagnetic ratio over 2 pi, measured in MHz/T.

      E.g., spin_par = {'quantum number': 1 / 2, 'gamma2/pi': 1}

    - quad_par: dict / list of dict

      Map/maps containing information about the quadrupolar interaction between
      the electric quadrupole moment and the EFG for each nucleus in the system.
      The keys and values required to each dictionary in this argument are shown
      in the table below:

      |           key           |       value        |
      |           ---           |       -----        |
      |   'coupling constant'   |       float        |
      |  'asymmetry parameter'  |   float in [0, 1]  |
      |        'alpha_q'        |       float        |
      |        'beta_q'         |       float        |
      |        'gamma_q'        |       float        |
      |         'order'         |       int        |

      where 'coupling constant' stands for the product e2qQ in the expression of
      the quadrupole term of the Hamiltonian (to be provided in MHz), 'asymmetry
      parameter' refers to the same-named property of the EFG, and 'alpha_q',
      'beta_q' and 'gamma_q' are the Euler angles for the conversion from the LAB
      coordinate system to the system of the principal axes of the EFG tensor
      (PAS) (to be expressed in radians).

      When it is None, the quadrupolar interaction of all the spins in the
      system is not taken into account.  Default value is None.

    - zeem_par: dict

      Map containing information about the magnetic field interacting with the
      magnetic moment of each nucleus in the system. The keys and values
      required to this argument are shown in the table below:

      |         key         |       value      |
      |         ---         |       -----      |
      |      'theta_z'      |       float      |
      |       'phi_z'       |       float      |
      |  'field magnitude'  |  positive float  |

      where 'theta_z' and 'phi_z' are the polar and azimuthal angles of the
      magnetic field with respect to the LAB system (to be measured in radians),
      while field magnitude is to be expressed in tesla.

      When it is None, the Zeeman interaction is not taken into account.
      Default value is None.

    - j_matrix: np.ndarray

      Array whose elements represent the coefficients Jmn which determine the
      strength of the J-coupling between each pair of spins in the system. For
      the details on these data, see the description of the same-named parameter
      in the docstrings of the function h_j_coupling in the module
      Hamiltonians.py.

      When it is None, the J-coupling effects are not taken into account.      
      Default value is None.

    - cs_param: dict

     Map containing information about the chemical shift. The keys and values
     required to this argument are shown in the table below:

      |         key         |       value      |
      |         ---         |       -----      |
      |      'delta_iso'    |       float      |

      where delta_iso is the magnitude of the chemical shift in Hz.

      When it is None, the chemical shift is not taken into account.      
      Default value is None.

    - D1_param: dict

     Map containing information about the dipolar interaction in the secular
     approximation for homonuclear & heteronuclear spins. The keys and values
     required to this argument are shown in the table below:

      |         key         |       value      |
      |         ---         |       -----      |
      |        'b_d'        |       float      |
      |       'theta'       |       float      |

      where b_d is the magnitude of dipolar constant,  b_D\equiv
      \frac{\mu_0\gamma_1\gamma_2}{4\pi r^3_{21}}, and theta is the polar angle
      between the two spins (expressed in radians).

      When it is None, the dipolar interaction in the secular approximation  for
      homonuclear & heteronuclear spins is not taken into account. Default
      value is None.

    - D2_param: dict

     Map containing information about the dipolar interaction in the secular
     approximation for heteronuclear spins. The keys and values required to this
     argument are shown in the table below:

      |         key         |       value      |
      |         ---         |       -----      |
      |        'b_d'        |       float      |
      |       'theta'       |       float      |

      where b_d is the magnitude of dipolar constant,  b_D\equiv
      \frac{\mu_0\gamma_1\gamma_2}{4\pi r^3_{21}}, and theta is the polar angle
      between the two spins (expressed in radians).

      When it is None, the dipolar interaction in the secular approximation  for
      heteronuclear spins is not taken into account. Default value is None.

    - hf_param: dict

     Map containing information about the hyperfine interaction in the secular
     approximation between two spins. The keys and values required to this
     argument are shown in the table below:

      |         key         |       value      |
      |         ---         |       -----      |
      |         'A'         |       float      |
      |         'B'         |       float      |

      where A, B are constant of the hyperfine interaction inthe secular
      approximation, see paper. 

      When it is None, the hyperfine interaction in the secular approximation
      between two spins is not taken into account.      Default value is None.

    - j_sec_param: dict

     Map containing information about the J-couping in the secular
     approximation. The keys and values required to this argument are shown in
     the table below:

      |         key         |       value      |
      |         ---         |       -----      |
      |         'J'         |       float      |

      where J is the J-coupling constant in Hz.

      When it is None, the J-couping in the secular approximation is not taken
      into account. Default value is None.

    - h_tensor_inter: numpy.ndarray  or [numpy.ndarray, numpy.ndarray, ...]

      Rank-2 tensor describing a two-spin interaction of the form 
      $\mathbf{I}_1 J \mathbf{I}_2$ where $J$ is the tensor and $\mathbf{I}_i$
      are vector spin operators

      When it is None, the interaction is not taken into account. 

      Default value is None.

    - h_userDef: numpy.ndarray

      Square matrix array which will give the hamiltonian of the system, adding to
      previous terms (if any). When passing, must ensure compability with the rest
      of the system.

      Default value is None.

    - initial_state: either string or numpy.ndarray

      Specifies the state of the system at time t=0.

      If the keyword canonical is passed, the function will return a
      DensityMatrix object representing the state of thermal equilibrium at the
      temperature specified by the same-named argument.

      If a square complex array is passed, the function will return a
      DensityMatrix object directly initialised with it.

      Default value is 'canonical'.

    - temperature: float

      Temperature of the system (in kelvin).

      Default value is 1e-4.

    Returns
    -------
    - [0]: NuclearSpin / ManySpins

           The single spin/spin system subject to the NMR/NQR experiment.

    - [1]: List[Qobj]

           The unperturbed Hamiltonian, consisting of the Zeeman, quadrupolar
           and J-coupling terms (expressed in MHz).

    - [2]: DensityMatrix

           The density matrix representing the state of the system at time t=0,
           initialised according to initial_state.
    """

    if not isinstance(spin_par, list):
        spin_par = [spin_par]
    if quad_par is not None and not isinstance(quad_par, list):
        quad_par = [quad_par]

    if quad_par is not None and len(spin_par) != len(quad_par):
        raise IndexError("The number of passed sets of spin parameters must be" +
                         " equal to the number of the quadrupolar ones.")

    spins = []
    h_q = []
    h_z = []

    for i in range(len(spin_par)):
        spins.append(NuclearSpin(spin_par[i]['quantum number'],
                                 spin_par[i]['gamma/2pi']))

        if quad_par is not None:
            h_q.append(h_quadrupole(spins[i], quad_par[i]['coupling constant'],
                                    quad_par[i]['asymmetry parameter'],
                                    quad_par[i]['alpha_q'],
                                    quad_par[i]['beta_q'],
                                    quad_par[i]['gamma_q'],
                                    quad_par[i]['order']))
        else:
            h_q.append(h_quadrupole(spins[i], 0., 0., 0., 0., 0.))

        if zeem_par is not None:
            h_z.append(h_zeeman(spins[i], zeem_par['theta_z'],
                                zeem_par['phi_z'],
                                zeem_par['field magnitude']))
        else:
            h_z.append(h_zeeman(spins[i], 0., 0., 0.))

        if cs_param is not None:
            if cs_param != 0.0:
                h_z.append(h_CS_isotropic(spins[i], cs_param['delta_iso'],
                                          zeem_par['field magnitude']))

    spin_system = ManySpins(spins)

    h_unperturbed = []

    for i in range(spin_system.n_spins):
        h_i = h_q[i] + h_z[i]
        for j in range(i):
            h_i = tensor(Qobj(qeye(spin_system.spin[j].d)), h_i)
        for k in range(spin_system.n_spins)[i + 1:]:
            h_i = tensor(h_i, Qobj(qeye(spin_system.spin[k].d)))
        h_unperturbed = h_unperturbed + [Qobj(h_i)]

    if j_matrix is not None:
        h_j = h_j_coupling(spin_system, j_matrix)
        h_unperturbed = h_unperturbed + [Qobj(h_j)]

    if D1_param is not None:
        if ((D1_param['b_D'] == 0.) and (D1_param['theta'] == 0.)):
            pass
        else:
            h_d1 = h_D1(spin_system, D1_param['b_D'],
                        D1_param['theta'])
            h_unperturbed = h_unperturbed + [Qobj(h_d1)]

    if D2_param is not None:
        if ((D2_param['b_D'] == 0.) and (D2_param['theta'] == 0.)):
            pass
        else:
            h_d2 = h_D2(spin_system, D2_param['b_D'],
                        D2_param['theta'])
            h_unperturbed = h_unperturbed + [Qobj(h_d2)]

    if hf_param is not None:
        if ((hf_param['A'] == 0.) and (hf_param['B'] == 0.)):
            pass
        else:
            h_hf = h_HF_secular(spin_system, hf_param['A'],
                                hf_param['B'])
            h_unperturbed = h_unperturbed + [Qobj(h_hf)]

    if j_sec_param is not None:
        if (j_sec_param['J'] == 0.0):
            pass
        else:
            h_j = h_j_secular(spin_system, j_sec_param['J'])
            h_unperturbed = h_unperturbed + [Qobj(h_j)]

    if h_tensor_inter is not None:
        if type(h_tensor_inter) != list:
            h_unperturbed += [Qobj(h_tensor_coupling(spin_system,
                                                     h_tensor_inter))]
        else:
            for hyp_ten in h_tensor_inter:
                h_unperturbed += [Qobj(h_tensor_coupling(spin_system, hyp_ten)
                                       )]

    if h_userDef is not None:
        h_unperturbed += (h_userDefined(h_userDef))
    if isinstance(initial_state, str) and initial_state == 'canonical':
        dm_initial = canonical_density_matrix(Qobj(sum(h_unperturbed)),
                                              temperature)
    else:
        dm_initial = Qobj(initial_state)

    if len(spins) == 1:
        return spins[0], h_unperturbed, dm_initial
    else:
        return spin_system, h_unperturbed, dm_initial


def power_absorption_spectrum(spin, h_unperturbed, normalized=True, dm_initial=None):
    """
    Computes the spectrum of power absorption of the system due to x-polarized
    monochromatic pulses.

    Parameters
    ----------
    - spin: NuclearSpin / ManySpins

            Single spin/spin system under study.

    - h_unperturbed: Operator

                     Unperturbed Hamiltonian of the system (in MHz).

    - normalized: bool

                  Specifies whether the difference between the states'
                  populations are to be taken into account in the calculation of
                  the line intensities. When normalized=True, they are not, when
                  normalized=False, the intensities are weighted by the
                  differences p(b)-p(a) just like in the formula above.

                  Default value is True.

    - dm_initial: DensityMatrix or None

                  Density matrix of the system at time t=0, just before the
                  application of the pulse.

                  The default value is None, and it should be left so only when
                  normalized=True, since the initial density matrix is not
                  needed.

    Action
    ------
    Diagonalises h_unperturbed and computes the frequencies of transitions
    between its eigenstates.

    Then, it determines the relative proportions of the power absorption for
    different lines applying the formula derived from Fermi golden rule (taking
    or not taking into account the states' populations, according to the value
    of normalized).

    Returns:
    -------
    [0]: The list of the frequencies of transition between the eigenstates of
         h_unperturbed (in MHz);

    [1]: The list of the corresponding intensities (in arbitrary units).
    """
    h_unperturbed = Qobj(sum(h_unperturbed), dims=h_unperturbed[0].dims)
    energies, o_change_of_basis = h_unperturbed.eigenstates()

    transition_frequency = []

    transition_intensity = []

    # assume that this Hamiltonian is a rank-1 tensor
    d = h_unperturbed.dims[0][0]

    # Operator of the magnetic moment of the spin system
    if isinstance(spin, ManySpins):
        magnetic_moment = Qobj(qeye(spin.d)) * 0
        for i in range(spin.n_spins):
            mm_i = spin.spin[i].gyro_ratio_over_2pi * spin.spin[i].I['x']
            for j in range(i):
                mm_i = tensor(Qobj(qeye(spin.spin[j].d)), mm_i)
            for k in range(spin.n_spins)[i + 1:]:
                mm_i = tensor(mm_i, Qobj(qeye(spin.spin[k].d)))
            magnetic_moment = magnetic_moment + mm_i
    else:
        magnetic_moment = spin.gyro_ratio_over_2pi * spin.I['x']

    mm_in_basis_of_eigenstates = magnetic_moment.transform(o_change_of_basis)

    for i in range(d):
        for j in range(d):
            if i < j:
                nu = np.absolute(energies[j] - energies[i])
                transition_frequency.append(nu)

                intensity_nu = nu * \
                    (np.absolute(mm_in_basis_of_eigenstates[j, i])) ** 2

                if not normalized:
                    p_i = dm_initial[i, i]
                    p_j = dm_initial[j, j]
                    intensity_nu = np.absolute(p_i - p_j) * intensity_nu

                transition_intensity.append(intensity_nu)
            else:
                pass

    return transition_frequency, transition_intensity


def plot_power_absorption_spectrum(frequencies, intensities, show=True, xlim=None, ylim=None,
                                   fig_dpi=400, save=False, name='PowerAbsorptionSpectrum', destination=''):
    """
    Plots the power absorption intensities as a function of the corresponding
    frequencies.

    Parameters
    ----------
    - frequencies: array-like

                   Frequencies of the transitions (in MHz).

    - intensities: array-like

                   Intensities of the transitions (in a.u.).

    - show: bool

            When False, the graph constructed by the function will not be
            displayed.

            Default value is True.

    - `xlim`: 2-element iterable or `None`
              Lower and upper x-axis limits of the plot.
              When `None` uses `matplotlib` default.

    - `ylim`: 2-element iterable or `None`
              Lower and upper y-axis limits of the plot.
              When `None` uses `matplotlib` default.

    - fig_dpi: int

            Image quality of the figure when showing and saving. Useful for
            publications. Default set to very high value.

    - save: bool

            When False, the plotted graph will not be saved on disk. When True,
            it will be saved with the name passed as name and in the directory
            passed as destination.

            Default value is False.

    - name: string

            Name with which the graph will be saved.

            Default value is 'PowerAbsorptionSpectrum'.

    - destination: string

                   Path of the directory where the graph will be saved (starting
                   from the current directory). The name of the directory must
                   be terminated with a slash /.

                   Default value is the empty string (current directory).

    Action
    ------
    If show=True, generates a graph with the frequencies of transition on the x
    axis and the corresponding intensities on the y axis.

    Returns
    -------
    An object of the class matplotlib.figure.Figure representing the figure
    built up by the function.  
    """
    fig = plt.figure()

    plt.vlines(frequencies, 0, intensities, colors='b')

    plt.xlabel("\N{GREEK SMALL LETTER NU} (MHz)")
    plt.ylabel("Power absorption (a. u.)")

    if xlim is not None:
        plt.xlim(left=xlim[0], right=xlim[1])

    if ylim is not None:
        plt.xlim(left=ylim[0], right=ylim[1])

    if save:
        plt.savefig(destination + name, dpi=fig_dpi)

    if show:
        plt.show()

    return fig


def evolve(spin, h_unperturbed, dm_initial, solver=mesolve, mode=None,
           pulse_time=0, picture='RRF',
           RRF_par={'nu_RRF': 0, 'theta_RRF': 0, 'phi_RRF': 0},
           n_points=30, order=None, opts=None,
           ret_allstates=False):
    """
    Simulates the evolution of the density matrix of a nuclear spin under the
    action of an electromagnetic pulse in a NMR/NQR experiment.

    Parameters
    ----------
    - `spin`: NuclearSpin
            Spin under study.

    - `h_unperturbed`: List[Qobj or (Qobj, function)]
                     Hamiltonian of the nucleus at equilibrium (in MHz).

    - `dm_initial`: Qobj
                  Density matrix of the system at time t=0, just before the
                  application of the pulse.

    - `solver`: function (Qobj, Qobj, ndarray, **kwargs) -> qutip.solver.Result
                OR 
                String
                Solution method to be used when calculating time evolution of
                state. If string, must be either `mesolve` or `magnus.`

    - `mode`: pandas.DataFrame
            Table of the parameters of each electromagnetic mode in the pulse.
            It is organised according to the following template:

    | index |  'frequency'  |  'amplitude'  |  'phase'  |  'theta_p'  |  'phi_p'  |
    | ----- | ------------- | ------------- | --------- | ----------- | --------- |
    |       |   (rad/sec)   |      (T)      |   (rad)   |    (rad)    |   (rad)   |
    |   0   |    omega_0    |      B_0      |  phase_0  |   theta_0   |   phi_0   |
    |   1   |    omega_1    |      B_1      |  phase_1  |   theta_1   |   phi_1   |
    |  ...  |      ...      |      ...      |    ...    |     ...     |    ...    |
    |   N   |    omega_N    |      B_N      |  phase_N  |   theta_N   |   phi_N   |

            where the meaning of each column is analogous to the corresponding
            parameters in h_single_mode_pulse.

            Important: The amplitude value is B_1, not 2*B_1. The code will
            automatically multiply by 2!

            When it is None, the evolution of the system is performed for the
            given time duration without any applied pulse.

            The default value is None.
    - `pulse_time`: float
                  Duration of the pulse of radiation sent onto the sample (in
                  microseconds).

                  The default value is 0.
    - `picture`: string
               Sets the dynamical picture where the density matrix of the system
               is evolved for the `magnus` solver. May take the values:

        1. IP', which sets the interaction picture;
        2.'RRF' (or anything else), which sets the picture corresponding to a
        rotating reference frame whose features are specified in argument
        RRF_par.
               The default value is RRF.

               The choice of picture has no effect on solvers other than `magnus`.
    - `RRF_par`: dict
               Specifies the properties of the rotating reference frame where
               evolution is carried out when picture='RRF.' The
               keys and values required to this argument are shown in the table
               below:
               |      key      |  value  |
               |      ---      |  -----  |
               |'nu_RRF' (MHz) |  float  |
               |  'theta_RRF'  |  float  |
               |   'phi_RRF'   |  float  |
               where 'nu_RRF' is the frequency of rotation of the RRF (in MHz), while
               'theta_RRF' and 'phi_RRF' are the polar and azimuthal angles of the normal
               to the plane of rotation in the LAB frame (in radians).
               By default, all the values in this map are set to 0 (RRF equivalent
               to the LAB frame).

    - `n_points`: float
                Factor that multiplies the number of points, # points = [pulse_time * n_points]
                in which the time interval [0, pulse_time] is sampled in the discrete approximation
                of the time-dependent Hamiltonian of the system.  Default value is 10.

    - `order`: float
               The order of the simulation method to use. For `magnus` must be <= 3. 
               Defaults to 2 for `magnus` and 12 for `mesolve` and any other solver.

    - 'ret_allstates': boolean
                    Specify whether to return every calculated state or only last one.
                    Default False --> returns only last state.
                    [Magnus solver only returns final state]

    Action
    ------
    If
    - pulse_time is equal to 0;
    - dm_initial is very close to the identity (with an error margin of 1e-10
        for each element)

    the function returns dm_initial without performing any evolution.

    Otherwise, evolution is carried out in the picture determined by the
    same-named parameter. The evolution operator is built up appealing to the
    Magnus expansion of the full Hamiltonian of the system (truncated to the
    order specified by the same-named argument).

    Returns
    -------
    The DensityMatrix object representing the state of the system (in the
    Schroedinger picture) evolved through a time pulse_time under the action of
    the specified pulse.  
    """

    if pulse_time == 0 or np.all(np.absolute((dm_initial.full()
                                              - np.eye(spin.d))) < 1e-10):
        return dm_initial

    if mode is None:
        mode = pd.DataFrame([(0., 0., 0., 0., 0)],
                            columns=['frequency', 'amplitude', 'phase', 'theta_p', 'phi_p'])

    times, tm = np.linspace(0, pulse_time, num=max(
        3, int(n_points)), retstep=True)
    if order is None and (solver == magnus or solver == 'magnus'):
        order = 1

    # match tolerance to operators.posititivity tolerance.
    if opts is None:
        opts = Options(atol=1e-14, rtol=1e-14, rhs_reuse=False)

    if solver == magnus or solver == 'magnus':
        if picture == 'IP':
            o_change_of_picture = Qobj(
                sum(h_unperturbed), dims=h_unperturbed[0].dims)
        else:
            o_change_of_picture = RRF_operator(spin, RRF_par)
        h_total = Qobj(sum(h_unperturbed), dims=h_unperturbed[0].dims)
        result = magnus(h_total, Qobj(dm_initial), times,
                        order, spin, mode, o_change_of_picture)
        dm_evolved = changed_picture(
            result.states[-1], o_change_of_picture, pulse_time, invert=True)
        return dm_evolved

    # Split into operator and time-dependent coefficient as per QuTiP scheme.
    h_perturbation = h_multiple_mode_pulse(
        spin, mode, t=0, factor_t_dependence=True)
    # h_unperturbed and h_perturbation are both lists. If H = H0 + H1*f1(t) + H2*f1(t) + ..., then
    # h is of the form [H0, [H1, f1(t)], [H2, f2(t)], ...] (refer to QuTiP's mesolve documentation for further detail)
    h = h_unperturbed + h_perturbation

    if solver == mesolve or solver == 'mesolve':
        scaled_h = []

        # Magnus expansion solver includes 2 pi factor in exponentiations;
        # scale Hamiltonians by this factor for `mesolve` for consistency.
        for h_term in h:
            if type(h_term) == list or type(h_term) == tuple:  # of the form: (Hm, fm(t))
                scaled_h.append([h_term[0] * 2 * np.pi, h_term[1]])
            else:  # of the form: H0
                scaled_h.append(2 * np.pi * h_term)

        result = mesolve(scaled_h, Qobj(dm_initial), times,
                         options=opts, progress_bar=True)
        if ret_allstates:
            return result.states
        else:
            # return last time step of density matrix evolution.
            return result.states[-1]

    elif type(solver) == str:
        raise ValueError('Invalid solver: ' + solver)

    else:
        result = solver(h, Qobj(dm_initial), times, options=opts)
        final_state = result.states[-1]
        # return last time step of density matrix evolution.
        return final_state


# Operator which generates a change of picture equivalent to moving to the rotating reference frame
# (RRF)
def RRF_operator(spin, RRF_par):
    """
    Returns the operator for the change of picture equivalent to moving to the RRF.

    Parameters
    ----------
    - spin: NuclearSpin

            Spin under study.
    - RRF_par: dict
               Specifies the properties of the rotating reference frame. The
               keys and values required to this argument are shown in the table
               below:

               |      key      |  value  |
               |      ---      |  -----  |
               |    'nu_RRF'   |  float  |
               |  'theta_RRF'  |  float  |
               |   'phi_RRF'   |  float  |
    where 'nu_RRF' is the frequency of rotation of the RRF (in MHz), while
    'theta_RRF' and 'phi_RRF' are the polar and azimuthal angles of the normal
    to the plane of rotation in the LAB frame (in radians).

    Returns
    -------
    An Observable object representing the operator which generates the change to the RRF picture.
    """
    nu = RRF_par['nu_RRF']
    theta = RRF_par['theta_RRF']
    phi = RRF_par['phi_RRF']
    RRF_o = nu * (spin.I['z'] * np.cos(theta) +
                  spin.I['x'] * np.sin(theta) * np.cos(phi) +
                  spin.I['y'] * np.sin(theta) * np.sin(phi))
    return Qobj(RRF_o)


def plot_real_part_density_matrix(dm, many_spin_indexing=None,
                                  show=True, fig_dpi=400,
                                  save=False, xmin=None, xmax=None,
                                  ymin=None, ymax=None, show_legend=True,
                                  name='RealPartDensityMatrix', destination=''):
    """
    Generates a 3D histogram displaying the real part of the elements of the
    passed density matrix.

    Parameters
    ----------
    - dm: DensityMatrix/numpy array as a square matrix

          Density matrix to be plotted.

    - many_spin_indexing: either None or list

                          If it is different from None, the density matrix dm is
                          interpreted as the state of a many spins' system, and
                          this parameter provides the list of the dimensions of
                          the subspaces of the full Hilbert space related to the
                          individual nuclei of the system. The ordering of the
                          elements of many_spin_indexing should match that of
                          the single spins' density matrices in their tensor
                          product resulting in dm. Default value is None.

    - show: bool

            When False, the graph constructed by the function will not be
            displayed.

            Default value is True.

    - fig_dpi: int

            Image quality of the figure when showing and saving. Useful for
            publications. Default set to very high value.

    - save: bool

            When False, the plotted graph will not be saved on disk. When True,
            it will be saved with the name passed as name and in the directory
            passed as destination.

            Default value is False.

    - xmin, xmax, ymin, ymax : Float

            Set axis limits of the graph.

    - name: string

            Name with which the graph will be saved.

            Default value is 'RealPartDensityMatrix'.

    - destination: string

                   Path of the directory where the graph will be saved (starting
                   from the current directory). The name of the directory must
                   be terminated with a slash /.

                   Default value is the empty string (current directory).

    Action
    ------
    If show=True, draws a histogram on a 2-dimensional grid representing the
    density matrix, with the real part of each element indicated along the z
    axis. Blue bars indicate the positive matrix elements, red bars indicate the
    negative elements in absolute value.

    Returns
    -------
    An object of the class matplotlib.figure.Figure and an object of the class
    matplotlib.axis.Axis representing the figure built up by the function.

    """
    real_part = np.vectorize(np.real)
    if isinstance(dm, Qobj):
        data_array = real_part(dm)
    else:
        data_array = real_part(dm)

    # Create a figure for plotting the data as a 3D histogram.
    fig = plt.figure()
    ax = fig.add_subplot(111, projection='3d')

    # Create an X-Y mesh of the same dimension as the 2D data
    # You can think of this as the floor of the plot
    x_data, y_data = np.meshgrid(np.arange(data_array.shape[1]) + 0.25,
                                 np.arange(data_array.shape[0]) + 0.25)

    # Set width of the vertical bars
    dx = dy = 0.5

    # Flatten out the arrays so that they may be passed to "ax.bar3d".
    # Basically, ax.bar3d expects three one-dimensional arrays: x_data, y_data, z_data. The following
    # call boils down to picking one entry from each array and plotting a bar from (x_data[i],
    # y_data[i], 0) to (x_data[i], y_data[i], z_data[i]).
    x_data = x_data.flatten()
    y_data = y_data.flatten()
    z_data = data_array.flatten()

    bar_color = np.zeros(len(z_data), dtype=object)

    for i in range(len(z_data)):
        if z_data[i] < -1e-10:
            bar_color[i] = 'tab:red'
        else:
            bar_color[i] = 'tab:blue'

    ax.bar3d(x_data,
             y_data,
             np.zeros(len(z_data)),
             dx, dy, np.absolute(z_data), color=bar_color)

    d = data_array.shape[0]
    tick_label = []

    if many_spin_indexing is None:
        for i in range(d):
            tick_label.append('|' + str(Fraction((d - 1) / 2 - i)) + '>')

    else:
        d_sub = many_spin_indexing
        n_sub = len(d_sub)
        m_dict = []

        for i in range(n_sub):
            m_dict.append({})
            for j in range(d_sub[i]):
                m_dict[i][j] = str(Fraction((d_sub[i] - 1) / 2 - j))

        for i in range(d):
            tick_label.append('>')

        for i in range(n_sub)[::-1]:
            d_downhill = int(np.prod(d_sub[i + 1:n_sub]))
            d_uphill = int(np.prod(d_sub[0:i]))

            for j in range(d_uphill):
                for k in range(d_sub[i]):
                    for l in range(d_downhill):
                        tick_label[j * d_sub[i] * d_downhill + k * d_downhill + l] = m_dict[i][k] + \
                            ', ' + tick_label[j * d_sub[
                                i] * d_downhill + k * d_downhill + l]

        for i in range(d):
            tick_label[i] = '|' + tick_label[i]

        ax.tick_params(axis='both', which='major', labelsize=6)

    xticks(np.arange(start=0.5, stop=data_array.shape[0] + 0.5), tick_label)
    yticks(np.arange(start=0.5, stop=data_array.shape[0] + 0.5), tick_label)

    ax.set_zlabel("Re(\N{GREEK SMALL LETTER RHO})")

    legend_elements = [Patch(facecolor='tab:blue', label='<m|\N{GREEK SMALL LETTER RHO}|m> > 0'),
                       Patch(facecolor='tab:red', label='<m|\N{GREEK SMALL LETTER RHO}|m> < 0')]
    if (show_legend):
        ax.legend(handles=legend_elements, loc='upper left')

    if (xmin is not None) and (xmax is not None):
        plt.xlim(xmin, xmax)
    if (ymin is not None) and (ymax is not None):
        plt.ylim(ymin, ymax)

    if save:
        plt.savefig(destination + name, dpi=fig_dpi)

    if show:
        plt.show()

    return fig, ax


def complex_phase_cmap():
    """
    Create a cyclic colormap for representing the phase of complex variables

    From QuTiP 4.0
    https://qutip.org.

    Returns
    -------
    cmap :
        A matplotlib linear segmented colormap.
    """
    cdict = {'blue': ((0.00, 0.0, 0.0),
                      (0.25, 0.0, 0.0),
                      (0.50, 1.0, 1.0),
                      (0.75, 1.0, 1.0),
                      (1.00, 0.0, 0.0)),
             'green': ((0.00, 0.0, 0.0),
                       (0.25, 1.0, 1.0),
                       (0.50, 0.0, 0.0),
                       (0.75, 1.0, 1.0),
                       (1.00, 0.0, 0.0)),
             'red': ((0.00, 1.0, 1.0),
                     (0.25, 0.5, 0.5),
                     (0.50, 0.0, 0.0),
                     (0.75, 0.0, 0.0),
                     (1.00, 1.0, 1.0))}

    cmap = clrs.LinearSegmentedColormap('phase_colormap', cdict, 256)

    return cmap


def plot_complex_density_matrix(dm, many_spin_indexing=None, show=True, phase_limits=None, phi_label=r'$\phi$',
                                show_legend=True, fig_dpi=400, save=False, name='ComplexDensityMatrix', destination='',
                                figsize=None, labelsize=6):
    """
    Generates a 3D histogram displaying the amplitude and phase (with colors)
    of the elements of the passed density matrix.

    Inspired by QuTiP 4.0's matrix_histogram_complex function.
    https://qutip.org

    Parameters
    ----------
    - dm: DensityMatrix/numpy array as a square matrix

          Density matrix to be plotted.

    - many_spin_indexing: either None or list

                          If it is different from None, the density matrix dm is
                          interpreted as the state of a many spins' system, and
                          this parameter provides the list of the dimensions of
                          the subspaces of the full Hilbert space related to the
                          individual nuclei of the system. The ordering of the
                          elements of many_spin_indexing should match that of
                          the single spins' density matrices in their tensor
                          product resulting in dm.  Default value is None.

    - show: bool

            When False, the graph constructed by the function will not be
            displayed.

            Default value is True.

    - phase_limits: list/array with two float numbers

        The phase-axis (colorbar) limits [min, max] (optional)

    - phi_label: str

            Label for the legend for the angle of the complex number.

    - show_legend: bool

            Show the legend for the complex angle.

    - fig_dpi: int

            Image quality of the figure when showing and saving. Useful for
            publications. Default set to very high value.

    - save: bool

            When False, the plotted graph will not be saved on disk. When True,
            it will be saved with the name passed as name and in the directory
            passed as destination.

            Default value is False.

    - name: string

            Name with which the graph will be saved.

            Default value is 'RealPartDensityMatrix'.

    - destination: string

                   Path of the directory where the graph will be saved (starting
                   from the current directory). The name of the directory must
                   be terminated with a slash /.

                   Default value is the empty string (current directory).

    Action
    ------
    If show=True, draws a histogram on a 2-dimensional grid representing the
    density matrix, with phase sentivit data.

    Returns
    -------
    An object of the class matplotlib.figure.Figure and an object of the class 
   matplotlib.axis.Axis representing the figure built up by the function.

    """
    if isinstance(dm, Qobj):
        data_array = np.array(dm)
    else:
        data_array = dm

    # Create a figure for plotting the data as a 3D histogram.
    fig = plt.figure()
    if (figsize):
        fig = plt.figure(figsize=figsize)
    ax = fig.add_subplot(111, projection='3d')

    # Create an X-Y mesh of the same dimension as the 2D data
    # You can think of this as the floor of the plot
    x_data, y_data = np.meshgrid(np.arange(data_array.shape[1]) + 0.25,
                                 np.arange(data_array.shape[0]) + 0.25)

    # Set width of the vertical bars
    dx = dy = 0.5

    # Flatten out the arrays so that they may be passed to "ax.bar3d".
    # Basically, ax.bar3d expects three one-dimensional arrays: x_data, y_data, z_data. The following
    # call boils down to picking one entry from each array and plotting a bar from (x_data[i],
    # y_data[i], 0) to (x_data[i], y_data[i], z_data[i]).
    x_data = x_data.flatten()
    y_data = y_data.flatten()
    z_data = data_array.flatten()

    if phase_limits:  # check that limits is a list type
        phase_min = phase_limits[0]
        phase_max = phase_limits[1]
    else:
        phase_min = -np.pi
        phase_max = np.pi

    norm = clrs.Normalize(phase_min, phase_max)
    cmap = complex_phase_cmap()

    colors = cmap(norm(np.angle(z_data)))

    ax.bar3d(x_data,
             y_data,
             np.zeros(len(z_data)),
             dx, dy, np.absolute(z_data), color=colors)

    d = data_array.shape[0]
    tick_label = []

    if many_spin_indexing is None:
        for i in range(d):
            tick_label.append('|' + str(Fraction((d - 1) / 2 - i)) + '>')

    else:
        d_sub = many_spin_indexing
        n_sub = len(d_sub)
        m_dict = []

        for i in range(n_sub):
            m_dict.append({})
            for j in range(d_sub[i]):
                m_dict[i][j] = str(Fraction((d_sub[i] - 1) / 2 - j))

        for i in range(d):
            tick_label.append('>')

        for i in range(n_sub)[::-1]:
            d_downhill = int(np.prod(d_sub[i + 1:n_sub]))
            d_uphill = int(np.prod(d_sub[0:i]))

            for j in range(d_uphill):
                for k in range(d_sub[i]):
                    for l in range(d_downhill):
                        tick_label[j * d_sub[i] * d_downhill + k * d_downhill + l] = m_dict[i][k] + \
                            ', ' + tick_label[j * d_sub[
                                i] * d_downhill + k * d_downhill + l]

        for i in range(d):
            tick_label[i] = '|' + tick_label[i]

        ax.tick_params(axis='both', which='major', labelsize=labelsize)

    xticks(np.arange(start=0.5, stop=data_array.shape[0] + 0.5), tick_label)
    yticks(np.arange(start=1., stop=data_array.shape[0] + 1.), tick_label)

    if (show_legend):
        cax, kw = clrbar.make_axes(ax, location='right', shrink=.75, pad=.06)
        cb = clrbar.ColorbarBase(cax, cmap=cmap, norm=norm)
        cb.set_ticks([-np.pi, -np.pi / 2, 0, np.pi / 2, np.pi])
        cb.set_ticklabels(
            (r'$-\pi$', r'$-\pi/2$', r'$0$', r'$\pi/2$', r'$\pi$'))
        cb.set_label(phi_label)

    if save:
        plt.savefig(destination + name, dpi=fig_dpi)

    if show:
        plt.show()

    return fig, ax


def old_fid_signal(times, decay_functions, dm, h_unperturbed, ref_freq, I_plus_rotated):
    """
    For debugging purposes
    """
    FID = []
    for t in times:
        # Obtain total decay envelope at that time.
        env = 1
        for dec in decay_functions:
            env *= dec(t)  # Different name to avoid bizarre variable scope bug
            # (can't have same name as iteration var in line 1117.)

        dm_t = evolve_by_hamiltonian(dm, Qobj(sum(h_unperturbed)), t)

        # default value is 1
        measurement_direction = np.exp(-1j * 2 * np.pi * ref_freq * t)
        FID.append((Qobj(np.array(dm_t)) * Qobj(np.array(I_plus_rotated)) * env
                    * measurement_direction).tr())

    return times, np.array(FID)


def FID_signal(spin, h_unperturbed, dm, acquisition_time, T2=100, theta=0,
               phi=0, ref_freq=0, n_points=100, old_method=False):
    """ 
    Simulates the free induction decay signal (FID) measured after the shut-off
    of the electromagnetic pulse, once the evolved density matrix of the system,
    the time interval of acquisition, the relaxation time T2 and the direction
    of the detection coils are given.

    Parameters
    ----------
    - spin: NuclearSpin

            Spin under study.

    - h_unperturbed: Operator

                     Unperturbed Hamiltonian of the system (in MHz).

    - dm: DensityMatrix

          Density matrix representing the state of the system at the beginning
          of the acquisition of the signal.

    - acquisition_time: float

                        Duration of the acquisition of the signal, expressed in
                        microseconds.

    - T2: iterable[float] or 
          iterable[function with signature (float) -> float] or 
          float or 
          function with signature (float) -> float

          If float, characteristic time of relaxation of the component of the
          magnetization on the plane of detection vanishing, i.e., T2. It is
          measured in
          microseconds.
          If function, the decay envelope. 
          If iterable, total decay envelope will be product of decays in list.

          Default value is 100 (microseconds).

    - theta, phi: float

                  Polar and azimuthal angles which specify the normal to the
                  plane of detection of the FID signal (in radians).

                  Default values are theta=0, phi=0.

    - ref_freq: float

                Specifies the frequency of rotation of the measurement apparatus
                with respect to the LAB system. (in MHz)
                Default value is 0.

    - n_points: float

                Factor that multiplies the number of points, # points = [acquisition_time * n_points]
                per microsecond in which the time interval [0, acquisition_time] is sampled for the
                generation of the FID signal.

                Default value is 100.

    Action
    ------
    Samples the time interval [0, acquisition_time] with n_points points per
    microsecond.

    The FID signal is simulated under the assumption that it is directly related
    to the time-dependent component of the magnetization on the plane specified
    by (theta, phi) of the LAB system.

    Returns
    -------
    [0]: numpy.ndarray

         Vector of equally spaced sampled instants of time in the interval [0,
         acquisition_time] (in microseconds).

    [1]: numpy.ndarray

         FID signal evaluated at the discrete times reported in the first output
         (in arbitrary units). Each signal value is a complex number, where
         the real part and the imaginary part are quadrature detections.
    """
    times = np.linspace(start=0, stop=acquisition_time,
                        num=int(acquisition_time * n_points))

    decay_functions = []
    try:
        for d in T2:
            if not callable(d):  # T2 is a list of floats
                decay_functions.append(lambda t: np.exp(-t / d))
            else:  # T2 is a list of functions given by the user
                decay_functions.append(d)
    except TypeError:
        if not callable(T2):  # T2 is a float
            decay_functions.append(lambda t: np.exp(-t / T2))
        else:  # T2 is a function given by user
            decay_functions.append(T2)

    decay_array = []
    for decay_fun in decay_functions:
        decay_array.append(decay_fun(times))
    # decay_array is now a 2D array with shape (len(decay_functions), len(times))
    # Multiply all the decay functions together to make it into 1D array with same length as times
    decay_t = np.prod(np.array(decay_array), axis=0)

    # Computes the FID assuming that the detection coils record the time-dependence of the
    # magnetization on the plane perpendicular to (sin(theta)cos(phi), sin(theta)sin(phi), cos(theta))
    Iz = spin.I['z']
    Iy = spin.I['y']
    I_plus_rotated = spin.I['+'].transform((1j * theta * Iy).expm())\
                                .transform((1j * phi * Iz).expm())

    # Leaving the old slow method here for debugging & comparison purposes
    if old_method:
        return old_fid_signal(times, decay_functions, dm,
                              h_unperturbed, ref_freq, I_plus_rotated)

<<<<<<< HEAD
    # Measuring the expectation value of I_plus allows us to get the expectation of
    # Ix and Iy, since <Ix> = Real(<I_plus>) and <Iy> = Imag(<I_plus>)
    result = mesolve(2*np.pi*sum(h_unperturbed), dm, times, e_ops=[I_plus_rotated])
    fid = np.array(result.expect)[0] * decay_t

    return result.times, fid
=======
        dm_t = evolve_by_hamiltonian(dm, Qobj(sum(h_unperturbed)), t)
        FID.append((Qobj(np.array(dm_t)) * Qobj(np.array(I_plus_rotated)) * env *
                    np.exp(-1j * 2 * np.pi * reference_frequency * t)).tr())
    if np.max(FID) < 0.09:
        import warnings
        warnings.warn(
            'Unreliable FID: Weak signal, check simulation!',
            stacklevel=0)
    return times, np.array(FID)
>>>>>>> e083d8f0


def plot_real_part_FID_signal(times, FID, show=True, fig_dpi=400, save=False,
                              name='FIDSignal', destination=''):
    """
    Plots the real part of the FID signal as a function of time.

    Parameters
    ----------
    - time: array-like

            Sampled instants of time (in microseconds).

    - FID: array-like

           Sampled FID values (in arbitrary units).

    - show: bool

            When False, the graph constructed by the function will not be
            displayed.

            Default value is True.

    - fig_dpi: int

            Image quality of the figure when showing and saving. Useful for
            publications. Default set to very high value.

    - save: bool

            When False, the plotted graph will not be saved on disk. When True,
            it will be saved with the name passed as name and in the directory
            passed as destination.

            Default value is False.

    - name: string

            Name with which the graph will be saved.

            Default value is 'FIDSignal'.

    - destination: string

                   Path of the directory where the graph will be saved (starting
                   from the current directory). The name of the directory must
                   be terminated with a slash /.

                   Default value is the empty string (current directory).

    Action
    ------ 
    If show=True, generates a plot of the FID signal as a function of time.

    Returns
    -------
    An object of the class matplotlib.figure.Figure representing the figure
    built up by the function.

    """
    fig = plt.figure()

    plt.plot(times, np.real(FID), label='Real part')

    plt.xlabel("time (\N{GREEK SMALL LETTER MU}s)")
    plt.ylabel("Real(FID) (a.u.)")

    if save:
        plt.savefig(destination + name, dpi=fig_dpi)

    if show:
        plt.show()

    return fig


def fourier_transform_signal(signal, times, abs=False, padding=None):
    """
    Computes the Fourier transform of the passed time-dependent signal.

    Parameters
    ----------
     - `signal`: array-like:
              Sampled signal to be transformed in the frequency domain (in a.u.).
    - `times`: array-like
             Sampled time domain (in microseconds).
    - `abs`: Boolean 
             Whether to return the absolute value of the computer Fourier transform. 
    - `padding`: Integer
             Amount of zero-padding to add to signal in the power of zeroes.

    Returns
    -------
    The frequency (in MHz) and fourier-transformed signal as a tuple (f, ft)
    """
    if padding is not None:
        # This code by Stephen Carr
        nt = len(times)  # number of points

        # zero pad the ends to "interpolate" in frequency domain
        zn = padding  # power of zeros
        N_z = 2 * (2 ** zn) + nt  # number of elements in padded array
        zero_pad = np.zeros(N_z, dtype=complex)

        M0_trunc_z = zero_pad
        num = 2 ** zn
        M0_trunc_z[num:(num + nt)] = signal

        # figure out the "frequency axis" after the FFT
        dt = times[2] - times[1]
        Fs = 1.0 / dt  # max frequency sampling

        # axis goes from - Fs / 2 to Fs / 2, with N_z steps
        freq_ax = ((np.linspace(0, N_z, N_z) - 1 / 2) / N_z - 1 / 2) * Fs

        M_fft = np.fft.fftshift(np.fft.fft(np.fft.fftshift(M0_trunc_z)))
        if abs:
            M_fft = np.abs(M_fft)
        return freq_ax, M_fft

    ft = np.fft.fft(signal)
    freq = np.fft.fftfreq(len(times), (times[-1] - times[0]) / len(times))
    if abs:
        ft = np.abs(ft)
    return freq, ft


def legacy_fourier_transform_signal(times, signal, frequency_start,
                                    frequency_stop, opposite_frequency=False):
    """
    Deprecated since QuTiP integration; see simulation.fourier_transform_signal.

    Computes the Fourier transform of the passed time-dependent signal over the
    frequency interval [frequency_start, frequency_stop]. The implemented
    Fourier transform operation is

    where S is the original signal and T is its duration. In order to have a
    reliable Fourier transform, the signal should be very small beyond time T.

    Parameters
    ----------
    - times: array-like

             Sampled time domain (in microseconds).

    - signal: array-like

              Sampled signal to be transformed in the frequency domain (in a.u.).

    - frequency_start, frequency_stop: float

                                       Left and right bounds of the frequency
                                       interval of interest, respectively (in
                                       MHz).

    - opposite_frequency: bool

                          When it is True, the function computes the Fourier
                          spectrum of the signal in both the intervals
                          frequency_start -> frequency_stop and -frequency_start
                          -> -frequency_stop (the arrow specifies the ordering
                          of the Fourier transform's values when they are stored
                          in the arrays to be returned).

    Returns
    -------
    [0]: numpy.ndarray

         Vector of 1000 equally spaced sampled values of frequency in the
         interval [frequency_start, frequency_stop] (in MHz).

    [1]: numpy.ndarray

         Fourier transform of the signal evaluated at the discrete frequencies
         reported in the first output (in a.u.).

    If opposite_frequency=True, the function also returns:

    [2]: numpy.ndarray

         Fourier transform of the signal evaluated at the discrete frequencies
         reported in the first output changed by sign (in a.u.).  
    """
    dt = times[1] - times[0]

    frequencies = np.linspace(start=frequency_start,
                              stop=frequency_stop, num=1000)

    fourier = [[], []]

    if not opposite_frequency:
        sign_options = 1
    else:
        sign_options = 2

    for s in range(sign_options):
        for nu in frequencies:
            integral = np.zeros(sign_options, dtype=complex)
            for t in range(len(times)):
                integral[s] = integral[s] + \
                    np.exp(-1j * 2 * np.pi * (1 - 2 * s) *
                           nu * times[t]) * signal[t] * dt
            fourier[s].append(integral[s])

    if not opposite_frequency:
        return frequencies, np.array(fourier[0])
    else:
        return frequencies, np.array(fourier[0]), np.array(fourier[1])


# Finds out the phase responsible for the displacement of the real and imaginary parts of the Fourier
# spectrum of the FID with respect to the ideal absorptive/dispersive lorentzian shapes
def fourier_phase_shift(frequencies, fourier, fourier_neg=None, peak_frequency=0, int_domain_width=.5):
    """
    Computes the phase factor which must multiply the Fourier spectrum
    (`fourier`) in order to have the real and imaginary part of the adjusted
    spectrum showing the conventional dispersive/absorptive shapes at the peak
    specified by `peak_frequency`.

    Parameters
    ----------
    - frequencies: array-like

                   Sampled values of frequency (in MHz). 

    - fourier: array-like

               Values of the Fourier transform of the signal (in a.u.) sampled
               at the frequencies passed as the first argument.

    - fourier_neg: array-like

                   Values of the Fourier transform of the signal (in a.u.)
                   sampled at the opposite of the frequencies passed as the
                   first argument. When fourier_neg is passed, it is possible to
                   specify a peak_frequency located in the range frequencies
                   changed by sign.

                   Default value is None.

    - peak_frequency: float

                      Position of the peak of interest in the Fourier spectrum.

                      Default value is 0.

    - int_domain_width: float

                        Width of the domain (centered at peak_frequency) where
                        the real and imaginary parts of the Fourier spectrum
                        will be integrated.

                        Default value is .5.

    Action
    ------  
    The function integrates both the real and the imaginary parts of the
    spectrum over an interval of frequencies centered at peak_frequency whose
    width is given by int_domain_width. Then, it computes the phase shift.

    Returns
    -------
    A float representing the desired phase shift (in radians).
    """

    if fourier_neg is not None:
        fourier = np.concatenate((fourier, fourier_neg))
        frequencies = np.concatenate((frequencies, -frequencies))

    integration_domain = np.nonzero(np.isclose(
        frequencies, peak_frequency, atol=int_domain_width / 2))[0]

    int_real_fourier = 0
    int_imag_fourier = 0

    for i in integration_domain:
        int_real_fourier = int_real_fourier + np.real(fourier[i])
        int_imag_fourier = int_imag_fourier + np.imag(fourier[i])

    if np.absolute(int_real_fourier) < 1e-10:
        if int_imag_fourier > 0:
            return 0
        else:
            return np.pi

    atan = np.arctan(- int_imag_fourier / int_real_fourier)

    if int_real_fourier > 0:
        phase = atan + np.pi / 2
    else:
        phase = atan - np.pi / 2

    return phase


# If another set of data is passed as fourier_neg, the function plots a couple of graphs, with the
# one at the top interpreted as the NMR signal produced by a magnetization rotating counter-clockwise,
# the one at the bottom corresponding to the opposite sense of rotation
def plot_fourier_transform(frequencies, fourier, fourier_neg=None, square_modulus=False, xlim=None, ylim=None,
                           scaling_factor=None, norm=True, fig_dpi=400, show=True, save=False,
                           name='FTSignal', destination=''):
    """
    Plots the Fourier transform of a signal as a function of the frequency.

    Parameters
    ----------
    - frequencies: array-like
                     Sampled values of frequency (in MHz).

    - fourier: array-like
               Sampled values of the Fourier transform (in a.u.).

    - fourier_neg: array-like
                   Sampled values of the Fourier transform (in a.u.) evaluated
                   at the frequencies in frequencies changed by sign.

                   Default value is `None`.

    - square_modulus: bool
                      When True, makes the function plot the square modulus of
                      the Fourier spectrum rather than the separate real and
                      imaginary parts, which is the default option (by default,
                      `square_modulus=False`).

    - `xlim`: 2-element iterable or `None`
              Lower and upper x-axis limits of the plot.
              When `None` uses `matplotlib` default.

    - `ylim`: 2-element iterable or `None`
              Lower and upper y-axis limits of the plot.
              When `None` uses `matplotlib` default.

    - scaling_factor: float
                      When it is not None, it specifies the scaling factor which
                      multiplies the data to be plotted. It applies
                      simultaneously to all the plots in the resulting figure.

    - `norm`: Boolean 
              Whether to normalize the fourier transform; i.e., scale it such 
              that its maximum value is 1.

    - fig_dpi: int
            Image quality of the figure when showing and saving. Useful for
            publications. Default set to very high value.

    - show: bool
            When False, the graph constructed by the function will not be
            displayed.

            Default value is `True`.

    - save: bool
            When `False`, the plotted graph will not be saved on disk. When `True`,
            it will be saved with the name passed as name and in the directory
            passed as destination.

            Default value is False.

    - name: string
            Name with which the graph will be saved.

            Default value is `'FTSignal'`.

    - destination: string
                   Path of the directory where the graph will be saved (starting
                   from the current directory). The name of the directory must
                   be terminated with a slash /.

                   Default value is the empty string (current directory).

    Action
    ------
    Builds up a plot of the Fourier transform of the passed complex signal as a function of the frequency.
    If fourier_neg is different from None, two graphs are built up which
    represent respectively the Fourier spectra for counter-clockwise and
    clockwise rotation frequencies.

    If show=True, the figure is printed on screen.  

    Returns
    -------
    An object of the class matplotlib.figure.Figure and an object of the class 
    matplotlib.axis.Axis representing the figure
    built up by the function.

    """
    fourier = np.array(fourier)
    frequencies = np.array(frequencies)

    if fourier_neg is None:
        n_plots = 1
        fourier_data = [fourier]
    else:
        n_plots = 2
        fourier_data = [fourier, fourier_neg]
        plot_title = ["Counter-clockwise precession", "Clockwise precession"]

    if norm:
        for i in range(n_plots):
            fourier_data[i] = fourier_data[i] / \
                np.amax(np.abs(fourier_data[i]))

    fig, ax = plt.subplots(n_plots, 1, sharey=True,
                           gridspec_kw={'hspace': 0.5})

    if fourier_neg is None:
        ax = [ax]

    if scaling_factor is not None:
        for i in range(n_plots):
            fourier_data[i] = scaling_factor * fourier_data[i]

    for i in range(n_plots):
        if not square_modulus:
            ax[i].plot(frequencies, np.real(
                fourier_data[i]), label='Real part')
            ax[i].plot(frequencies, np.imag(
                fourier_data[i]), label='Imaginary part')
        else:
            ax[i].plot(frequencies, np.abs(fourier_data[i])
                       ** 2, label='Square modulus')

        if n_plots > 1:
            ax[i].title.set_text(plot_title[i])

        ax[i].legend(loc='upper left')
        ax[i].set_xlabel("frequency (MHz)")
        ax[i].set_ylabel("FT signal (a. u.)")

        if xlim is not None:
            ax[i].set_xlim(*xlim)

        if ylim is not None:
            ax[i].set_ylim(*ylim)

    if save:
        plt.savefig(destination + name, dpi=fig_dpi)

    if show:
        plt.show()

    return fig, ax


def _ed_evolve_solve_t(t, h, rho0, e_ops):
    """
    Helper function for `ed_evolve`; uses exact diagonalization to evolve 
    the given initial state rho0 by a time `t`. 

    Params
    ------
    - `t`: float
           The time up to which to evolve.
    - `h`: Qobj or List[Qobj]:
           The Hamiltonian describing the system in MHz.
    - `rho0`: Qobj
              The initial state of the system as a density matrix. 
    - `e_ops`: List[Qobj]:
               List of operators for which to return the expectation values. 

    Returns
    ------
    The evolved density matrix at the time specified by `t,' and the expectation
    values of each operartor in `e_ops` at `t`. The latter is in the format
    [e_op1[t], e_op2[t], ..., e_opn[t]]. 
    """
    u1, d1, d1exp = exp_diagonalize(1j * 2 * np.pi * h * t)
    u2, d2, d2exp = exp_diagonalize(-1j * 2 * np.pi * h * t)

    rho_t = u1 * d1exp * u1.inv() * rho0 * u2 * d2exp * u2.inv()

    if e_ops == None:
        return rho_t

    exp = np.transpose([[expect(op, rho_t) for op in e_ops]])

    return rho_t, exp


def ed_evolve(h, rho0, spin, tlist, e_ops=[], state=True, fid=False, parallel=False,
              all_t=False, T2=100):
    """
    Evolve the given density matrix with the interactions given by the provided 
    Hamiltonian using exact diagonalization.

    ipyparallel must be present for Jupyter notebooks.

    Params
    ------
    - `h`: Qobj or List[Qobj]:
           The Hamiltonian describing the system in MHz.
    - `rho0`: Qobj
              The initial state of the system as a density matrix. 
    - `spin`: NuclearSpin
              The NuclearSpin object representing the system under study. 
    - `tlist`: List[float]
               List of times at which the system will be evolved. 
    - `e_ops`: List[Qobj]:
               List of operators for which to return the expectation values. 
    - `state`: Boolean 
               Whether to return the density matrix at all. Default `True`.
    - `fid`: Boolean
             Whether to return the free induction decay (FID) signal as 
             an expectation value. If True, appends FID signal to the end of 
             the `e_ops` expectation value list. 
    - `par`: Boolean
             Whether to use QuTiP's parallel computing implementation `parallel_map` 
             to evolve the system.
    - `all_t`: Boolean 
               Whether to return the density matrix and for all times in the
               evolution (as opposed to the last state)
    - T2: iterable[float or function with signature (float) -> float] or float
            or function with signature (float) -> float

          If float, characteristic time of relaxation of the component of the
          magnetization on the plane of detection vanishing, i.e., T2. It is
          measured in
          microseconds.

          If function, the decay envelope. 

          If iterable, total decay envelope will be product of decays in list.

          Default value is 100 (microseconds).

    Returns
    ------
    - [0]: The density matrix at time `tlist[-1]` OR the evolved density matrix
    at times specified by `tlist`. 

    - [1]: the expectation values of each operator in `e_ops` at the times in
    `tlist`. The latter is in the format `[[e_op1[t1], e_op1[t2], ...] , 
    [e_op2[t1], e_op2[t2]], ..., [e_opn[t1], e_opn[t2], ...]]`. 

    OR 

    The expectation values of each operator in `e_ops` at the times in `tlist`.
    """
    if type(h) is not Qobj and type(h) is list:
        h = Qobj(sum(h), dims = h[0].dims)
    if fid:
        e_ops.append(Qobj(np.array(spin.I['+']), dims=h.dims))

    decay_envelopes = []
    try:
        for d in T2:
            if not callable(d):  # T2 is a list of floats
                decay_envelopes.append(lambda t: np.exp(-t / d))
            else:  # T2 is a list of functions
                decay_envelopes.append(d)
    except TypeError:
        if not callable(T2):  # T2 is a float
            decay_envelopes.append(lambda t: np.exp(-t / T2))
        else:  # T2 is a function given by user
            decay_envelopes.append(T2)

    rho_t = []
    e_ops_t = []

    if parallel:
        # Check if Jupyter notebook to use QuTiP's Jupyter-optimized parallelization
        # Better method than calling 'get_ipython()' since this requires calling un un-imported function
        if 'ipykernel' in sys.modules:
            # make sure to have a running cluser:
            try:
                res = ipynb_parallel_map(_ed_evolve_solve_t,
                                         tlist, (h, rho0, e_ops), progress_bar=True)
            except OSError:
                print(
                    'Make sure to have a running cluster. Try opening a new cmd and running ipcluster start.')
                raise OSError

        else:
            res = parallel_map(_ed_evolve_solve_t, tlist,
                               (h, rho0, e_ops), progress_bar=True)

        for r, e in res:
            rho_t.append(r)
            e_ops_t.append(e)

        e_ops_t = np.concatenate(e_ops_t, axis=1)

    elif not e_ops:
        for t in tlist:
            rho_t.append(_ed_evolve_solve_t(t, h, rho0, None))
        e_ops_t = []

    else:
        e_ops_t = [[] for _ in range(len(e_ops))]
        for t in tlist:
            rho, exp = _ed_evolve_solve_t(t, h, rho0, e_ops)
            e_ops_t = np.concatenate([e_ops_t, exp], axis=1)
            rho_t.append(rho)

    if fid:
        fid_exp = []
        fids = e_ops_t[-1]
        for i in range(len(fids)):
            # Obtain total decay envelope at that time.
            envelope = 1
            for decay in decay_envelopes:
                # Different name to avoid bizarre variable scope bug
                envelope *= decay(tlist[i])
                # (can't have same name as iteration var in line 1117.)
            fid_exp.append(fids[i] * envelope)

        e_ops_t[-1] = fid_exp

    if not state:
        return e_ops_t

    if all_t:
        return rho_t, e_ops_t
    else:
        return rho_t[-1], e_ops_t


def apply_rot_pulse(rho, duration, rot_axis):
    """
    Apply a "pulse" to the given state by rotating the given state by  
    the given duration. I.e., transforms the density matrix by 
    `U = exp(- i * duration * rot_axis)`:
        `U * rho * U.dag()`

    Parameters:
    -----------
    - `rho`: Qobj
             The density matrix of the state to apply the pulse to.
    - `duration`: float
             The duration of the applied pulse as an angle in radians.
    - `rot_axis`: Qobj
             Angular momentum operator for the corresponding axis of rotation. 

    Returns:
    --------
    The transformed density matrix as a Qobj. 
    """
    return rho.transform((-1j * duration * rot_axis).expm())<|MERGE_RESOLUTION|>--- conflicted
+++ resolved
@@ -1309,24 +1309,16 @@
         return old_fid_signal(times, decay_functions, dm,
                               h_unperturbed, ref_freq, I_plus_rotated)
 
-<<<<<<< HEAD
     # Measuring the expectation value of I_plus allows us to get the expectation of
     # Ix and Iy, since <Ix> = Real(<I_plus>) and <Iy> = Imag(<I_plus>)
     result = mesolve(2*np.pi*sum(h_unperturbed), dm, times, e_ops=[I_plus_rotated])
     fid = np.array(result.expect)[0] * decay_t
 
+    if np.max(fid) < 0.09:
+        import warnings
+        warnings.warn('Unreliable FID: Weak signal, check simulation!',
+                      stacklevel=0)
     return result.times, fid
-=======
-        dm_t = evolve_by_hamiltonian(dm, Qobj(sum(h_unperturbed)), t)
-        FID.append((Qobj(np.array(dm_t)) * Qobj(np.array(I_plus_rotated)) * env *
-                    np.exp(-1j * 2 * np.pi * reference_frequency * t)).tr())
-    if np.max(FID) < 0.09:
-        import warnings
-        warnings.warn(
-            'Unreliable FID: Weak signal, check simulation!',
-            stacklevel=0)
-    return times, np.array(FID)
->>>>>>> e083d8f0
 
 
 def plot_real_part_FID_signal(times, FID, show=True, fig_dpi=400, save=False,
