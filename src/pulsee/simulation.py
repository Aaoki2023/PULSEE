""" "Main" file of the PULSEE package. """

# Standard library imports
import sys
from typing import Callable

# Third party imports
import numpy as np
import pandas as pd
from numpy.typing import NDArray
from qutip import Options, Qobj, expect, mesolve, qeye, tensor
from qutip.ipynbtools import parallel_map as ipynb_parallel_map
from qutip.parallel import parallel_map
from scipy.fft import fft, fftfreq, fftshift
from tqdm import tqdm, trange


from .hamiltonians import h_multiple_mode_pulse, magnus, make_h_unperturbed, multiply_by_2pi
from .nuclear_spin import ManySpins, NuclearSpin
# Local imports
from .operators import (apply_exp_op, canonical_density_matrix, changed_picture, exp_diagonalize)
from .spin_squeezing import coherent_spin_state


def nuclear_system_setup(
<<<<<<< HEAD
        spin_par: dict | list[dict],
        quad_par: dict | list[dict] | None =None,
        zeem_par: dict =None,
        j_matrix: np.ndarray =None,
        cs_param: dict | None =None,
        D1_param: dict | None =None,
        D2_param: dict | None =None,
        hf_param: dict | None =None,
        h_tensor_inter: np.ndarray | list[np.ndarray] =None,
        j_sec_param: dict =None,
        h_user: np.ndarray =None,
        initial_state: str | np.ndarray | dict ="canonical",
        temperature: float =1e-4,
) -> NuclearSpin | ManySpins | Qobj | list[Qobj]:
=======
    spin_par,
    quad_par=None,
    zeem_par=None,
    j_matrix=None,
    cs_param=None,
    D1_param=None,
    D2_param=None,
    hf_param=None,
    h_tensor_inter=None,
    j_sec_param=None,
    h_user=None,
    initial_state="canonical",
    temperature=1e-4,
):
>>>>>>> 0a286f61
    """
    Sets up the nuclear system under study, returning the objects representing
    the spin (either a single one or a multiple spins' system), the unperturbed
    Hamiltonian (made up of the Zeeman, quadrupolar and J-coupling
    contributions) and the initial state of the system.

    Parameters
    ----------
    spin_par : dict / list of dict
        Map/list of maps containing information about the nuclear spin/spins under
        consideration. The keys and values required to each dictionary in this
        argument are shown in the table below.

        |           key          |         value        |
        |           ---          |         -----        |
        |    'quantum number'    |  half-integer float  |
        |       'gamma/2pi'      |         float        |

        The second item is the gyromagnetic ratio over 2 pi, measured in MHz/T.
        E.g., spin_par = {'quantum number': 1 / 2, 'gamma2/pi': 1}

    quad_par : dict / list of dict
        Map/maps containing information about the quadrupolar interaction between
        the electric quadrupole moment and the EFG for each nucleus in the system.
        The keys and values required to each dictionary in this argument are shown
        in the table below:

        |           key           |       value        |
        |           ---           |       -----        |
        |   'coupling constant'   |       float        |
        |  'asymmetry parameter'  |   float in [0, 1]  |
        |        'alpha_q'        |       float        |
        |        'beta_q'         |       float        |
        |        'gamma_q'        |       float        |
        |         'order'         |       int          |

        where 'coupling constant' stands for the product e2qQ in the expression of
        the quadrupole term of the Hamiltonian (to be provided in MHz), 'asymmetry
        parameter' refers to the same-named property of the EFG, and 'alpha_q',
        'beta_q' and 'gamma_q' are the Euler angles for the conversion from the LAB
        coordinate system to the system of the principal axes of the EFG tensor
        (PAS) (to be expressed in radians).

        When it is None, the quadrupolar interaction of all the spins in the
        system is not taken into account.
        Default value is None.

    zeem_par : dict
        Map containing information about the magnetic field interacting with the
        magnetic moment of each nucleus in the system. The keys and values
        required to this argument are shown in the table below:

        |         key         |       value      |
        |         ---         |       -----      |
        |      'theta_z'      |       float      |
        |       'phi_z'       |       float      |
        |  'field magnitude'  |  positive float  |

        where 'theta_z' and 'phi_z' are the polar and azimuthal angles of the
        magnetic field with respect to the LAB system (to be measured in radians),
        while field magnitude is to be expressed in tesla.

        When it is None, the Zeeman interaction is not taken into account.
        Default value is None.

    j_matrix : np.ndarray
        Array whose elements represent the coefficients Jmn which determine the
        strength of the J-coupling between each pair of spins in the system. For
        the details on these data, see the description of the same-named parameter
        in the docstrings of the function h_j_coupling in the module
        Hamiltonians.py.

        When it is None, the J-coupling effects are not taken into account.
        Default value is None.

    cs_param : dict
        Map containing information about the chemical shift. The keys and values
        required to this argument are shown in the table below:

        |         key         |       value      |
        |         ---         |       -----      |
        |      'delta_iso'    |       float      |

        where delta_iso is the magnitude of the chemical shift in Hz.

        When it is None, the chemical shift is not taken into account.
        Default value is None.

    D1_param : dict
        Map containing information about the dipolar interaction in the secular
        approximation for homonuclear & heteronuclear spins. The keys and values
        required to this argument are shown in the table below:

        |         key         |       value      |
        |         ---         |       -----      |
        |        'b_d'        |       float      |
        |       'theta'       |       float      |

        where b_d is the magnitude of dipolar constant,
        `b_D\\equiv \\frac{\\mu_0\\gamma_1\\gamma_2}{4\\pi r^3_{21}}`, and
        theta is the polar angle between the two spins (expressed in radians).

        When it is None, the dipolar interaction in the secular approximation
        for homonuclear & heteronuclear spins is not taken into account.
        Default value is None.

    D2_param : dict
        Map containing information about the dipolar interaction in the secular
        approximation for heteronuclear spins. The keys and values required to this
        argument are shown in the table below:

        |         key         |       value      |
        |         ---         |       -----      |
        |        'b_d'        |       float      |
        |       'theta'       |       float      |

        where b_d is the magnitude of dipolar constant,
        `b_D\\equiv \\rac{\\mu_0\\gamma_1\\gamma_2}{4\\pi r^3_{21}}`, and
        theta is the polar angle between the two spins (expressed in radians).

        When it is None, the dipolar interaction in the secular approximation
        for heteronuclear spins is not taken into account.
        Default value is None.

    hf_param : dict
        Map containing information about the hyperfine interaction in the secular
        approximation between two spins. The keys and values required to this
        argument are shown in the table below:

        |         key         |       value      |
        |         ---         |       -----      |
        |         'A'         |       float      |
        |         'B'         |       float      |

        where A, B are constant of the hyperfine interaction inthe secular
        approximation, see paper.

        When it is None, the hyperfine interaction in the secular approximation
        between two spins is not taken into account.      Default value is None.

    h_tensor_inter : numpy.ndarray  or a list of numpy.ndarrays
        Rank-2 tensor describing a two-spin interaction of the form
        $I_1 J I_2$ where $J$ is the tensor and $I_i$ are vector spin operators.

        When it is None, the interaction is not taken into account.
        Default value is None.

    j_sec_param : dict
        Map containing information about the J-couping in the secular
        approximation. The keys and values required to this argument are shown in
        the table below:

        |         key         |       value      |
        |         ---         |       -----      |
        |         'J'         |       float      |

        where J is the J-coupling constant in Hz.

        When it is None, the J-couping in the secular approximation is not taken
        into account. Default value is None.

    h_user : numpy.ndarray
        Square matrix array which will give the hamiltonian of the system, adding to
        previous terms (if any). When passing, must ensure compability with the rest
        of the system.
        Default value is None.

    initial_state : string or numpy.ndarray or dict or list[dict]
        Specifies the state of the system at time t=0.

        If the keyword canonical is passed, the function will return a
        Qobj representing the state of thermal equilibrium at the
        temperature specified by the same-named argument.

        If a dictionary {'theta' : rad, 'phi' : rad} is passed, a spin coherent
        state is created. Can pass a list of dictionaries for a ManySpins system
        to create a tensor product state.

        If a square complex array is passed, the function will return a
        Qobj directly initialised with it.

        Default value is 'canonical'.

    temperature : float
        Temperature of the system (in kelvin).
        Default value is 1e-4.

    Returns
    -------
    [0]: NuclearSpin / ManySpins
        The single spin/spin system subject to the NMR/NQR experiment.

    [1]: List[Qobj]
        The unperturbed Hamiltonian, consisting of the Zeeman, quadrupolar
        and J-coupling terms (expressed in MHz).

    [2]: Qobj
        The density matrix representing the state of the system at time t=0,
        initialised according to initial_state.
    """

    if not isinstance(spin_par, list):
        assert isinstance(spin_par, dict), "spin_par must be a dict or a list of dicts!"
        spin_par = [spin_par]
    if (quad_par is not None) and (not isinstance(quad_par, list)):
        assert isinstance(quad_par, dict), "quad_par must be a dict or a list of dicts!"
        quad_par = [quad_par]
    if (quad_par is not None) and (len(spin_par) != len(quad_par)):
        raise IndexError("The length of spin_par and quad_par must be equal!")

    if len(spin_par) == 1:
        spin_system = NuclearSpin(spin_par[0]["quantum number"], spin_par[0]["gamma/2pi"])
    else:
        spins = [NuclearSpin(par["quantum number"], par["gamma/2pi"]) for par in spin_par]
        spin_system = ManySpins(spins)

    # Very ugly to have this many arguments, so might make a "InitialParams" class
    h_unperturbed = make_h_unperturbed(
        spin_system,
        spin_par,
        quad_par,
        zeem_par,
        cs_param,
        j_matrix,
        D1_param,
        D2_param,
        hf_param,
        h_tensor_inter,
        j_sec_param,
        h_user,
    )

    dm_initial = make_dm_initial(initial_state, spin_system, h_unperturbed, temperature)

    return spin_system, h_unperturbed, dm_initial


def make_dm_initial(initial_state, spin_system, h_unperturbed, temperature) -> Qobj:
    """
    Helper for 'nuclear_system_setup' in simulation.py
    """
    if isinstance(initial_state, str) and initial_state == "canonical":
        dm_initial = canonical_density_matrix(Qobj(sum(h_unperturbed)), temperature)

    elif isinstance(initial_state, dict):
        dm_initial = coherent_spin_state(spin_system, [initial_state])

    elif isinstance(initial_state, list) and isinstance(initial_state[0], dict):
        dm_initial = coherent_spin_state(spin_system, initial_state)

    elif isinstance(initial_state, Qobj) or isinstance(initial_state, np.ndarray):
        dm_initial = Qobj(initial_state)
    else:
        raise TypeError("Please check the type of the initial state passed.")

    return dm_initial


def power_absorption_spectrum(spin: NuclearSpin | ManySpins, h_unperturbed: list[Qobj], 
                              normalized: bool =True, dm_initial: Qobj | None =None) -> list:
    """
    Computes the spectrum of power absorption of the system due to x-polarized
    monochromatic pulses.

    Parameters
    ----------
    spin : NuclearSpin / ManySpins
        Single spin/spin system under study.

    h_unperturbed : Operator
        Unperturbed Hamiltonian of the system (in MHz).

    normalized : bool
        Specifies whether the difference between the states' populations are
        to be taken into account in the calculation of the line intensities.
        When normalized=True, they are not, when normalized=False,
        the intensities are weighted by the differences p(b)-p(a)
        just like in the formula above.
        Default value is True.

    dm_initial : Qobj or None
        Density matrix of the system at time t=0, just before the
        application of the pulse.

        The default value is None, and it should be left so only when
        normalized=True, since the initial density matrix is not needed.

    Action
    ------
    Diagonalises h_unperturbed and computes the frequencies of transitions
    between its eigenstates.

    Then, it determines the relative proportions of the power absorption for
    different lines applying the formula derived from Fermi golden rule (taking
    or not taking into account the states' populations, according to the value
    of normalized).

    Returns
    -------
    [0]: The list of the frequencies of transition between the eigenstates of
         h_unperturbed (in MHz);

    [1]: The list of the corresponding intensities (in arbitrary units).
    """
    if not normalized and dm_initial is None:
        raise ValueError("argument `dm_initial` cannot be None if `normalized` is set to True!")
    # dims = [s.d for s in spin.spin]
    dims = h_unperturbed[0].dims
    shape = h_unperturbed[0].shape
    h_unperturbed_sum = Qobj(sum(h_unperturbed), dims=dims)
    energies, o_change_of_basis = h_unperturbed_sum.eigenstates()
    transition_frequency = []
    transition_intensity = []

    # assume that this Hamiltonian is a rank-1 tensor
    d = sum(h_unperturbed_sum.dims[0])
    print(f"PRINTING OUT DIMS[0]: {h_unperturbed_sum.dims[0]}")
    # Operator of the magnetic moment of the spin system
    if isinstance(spin, ManySpins):
        magnetic_moment = Qobj(np.zeros(shape), dims=dims)
        for i in range(spin.n_spins):
            mm_i = spin.spins[i].gyro_ratio_over_2pi * spin.spins[i].I["x"]
            for j in range(i):
                mm_i = tensor(Qobj(qeye(spin.spins[j].d)), mm_i)
            for k in range(spin.n_spins)[i + 1 :]:
                mm_i = tensor(mm_i, Qobj(qeye(spin.spins[k].d)))
            magnetic_moment += mm_i
    else:
        magnetic_moment = spin.gyro_ratio_over_2pi * spin.I["x"]

    mm_in_basis_of_eigenstates = magnetic_moment.transform(o_change_of_basis)

    for i in range(d):
        for j in range(d):
            if i < j:
                nu = np.absolute(energies[j] - energies[i])
                transition_frequency.append(nu)
                intensity_nu = nu * np.absolute(mm_in_basis_of_eigenstates[j, i]) ** 2
                if not normalized:
                    assert isinstance(dm_initial, Qobj), "`dm_initial` must have type Qobj!"
                    p_i = dm_initial[i, i]
                    p_j = dm_initial[j, j]
                    intensity_nu = np.absolute(p_i - p_j) * intensity_nu
                transition_intensity.append(intensity_nu)
            else:
                pass
    return transition_frequency, transition_intensity


def evolve(
<<<<<<< HEAD
        spin: NuclearSpin,
        h_unperturbed: list[Qobj] | list[(Qobj, )],
        dm_initial,
        solver=mesolve,
        mode=None,
        evolution_time=0.0,
        picture="IP",
        RRF_par=None,
        times=None,
        n_points=30,
        order=None,
        opts=None,
        return_allstates=False,
        display_progress=True,
=======
    spin,
    h_unperturbed,
    dm_initial,
    solver=mesolve,
    mode=None,
    evolution_time=0.0,
    picture="IP",
    RRF_par=None,
    times=None,
    n_points=30,
    order=None,
    opts=None,
    return_allstates=False,
    display_progress=True,
>>>>>>> 0a286f61
):
    """
    Simulates the evolution of the density matrix of a nuclear spin under the
    action of an electromagnetic pulse in a NMR/NQR experiment.

    Parameters
    ----------
    spin : NuclearSpin
        Spin under study.

    h_unperturbed : List[Qobj] or List[(Qobj, function)]
        Hamiltonian of the nucleus at equilibrium (in MHz).

    dm_initial : Qobj
        Density matrix of the system at time t=0, just before the application
        of the pulse.

    solver : function: (Qobj, Qobj, ndarray, **kwargs) -> qutip.solver.Result
             OR
             string
        Solution method to be used when calculating time evolution of
        state. If string, must be either `mesolve` or `magnus.`

    mode : pandas.DataFrame
        Table of the parameters of each electromagnetic mode in the pulse.
        It is organised according to the following template:

        |index|'frequency'|'amplitude'| 'phase' |'theta_p'|'phi_p'|'pulse_time'|
        |-----|-----------|-----------|---------|---------|-------|------------|
        |     | (rad/sec) |    (T)    |  (rad)  |  (rad)  | (rad) |   (mus)    |
        |  0  |  omega_0  |    B_0    | phase_0 | theta_0 | phi_0 |   tau_0    |
        |  1  |  omega_1  |    B_1    | phase_1 | theta_1 | phi_1 |   tau_1    |
        | ... |    ...    |    ...    |   ...   |   ...   |  ...  |    ...     |
        |  N  |  omega_N  |    B_N    | phase_N | theta_N | phi_N |   tau_N    |

        where the meaning of each column is analogous to the corresponding
        parameters in h_single_mode_pulse.

        Theta is the polar angle (away from the z axis) of the pulse.
        So theta=pi/2 (default) corresponds to a pulse in the transverse plane,
        and theta=0 would correspond to a pulse in the z-direction (a very rare case).

        Phi is the azimuthal angle of the pulse.
        Phi=0 corresponds to a pulse in the x direction (in the rotating frame).
        Phi=pi/2 corresponds to a pulse in the y direction.

        Important: The amplitude value is B_1, not 2*B_1. The code will
        automatically multiply by 2!

        When it is None, the evolution of the system is performed for the
        given time duration without any applied pulse.

        The default value is None.

    evolution_time : float
        Duration of the evolution (in microseconds).

        The default value is 0 or the max of pulses specified in mode,
        whichever is bigger.

    picture : string
        Sets the dynamical picture where the density matrix of the system
        is evolved for the `magnus` solver. May take the values:
            1.'IP', which sets the interaction picture;
            2.'RRF' (or anything else), which sets the picture corresponding to a
            rotating reference frame whose features are specified in argument
            RRF_par.

        The default value is 'IP'. For LAB frame, use picture='RRF' and
        give no RRF_par.
        The choice of picture has no effect on solvers other than `magnus`.

    RRF_par : dict
        Specifies the properties of the rotating reference frame where
        evolution is carried out when picture='RRF.' The
        keys and values required to this argument are shown in the table below:
        |      key      |  value  |
        |      ---      |  -----  |
        |'nu_RRF' (MHz) |  float  |
        |  'theta_RRF'  |  float  |
        |   'phi_RRF'   |  float  |
        where 'nu_RRF' is the frequency of rotation of the RRF (in MHz), while
        'theta_RRF' and 'phi_RRF' are the polar and azimuthal angles of the normal
        to the plane of rotation in the LAB frame (in radians).
        By default, all the values in this map are set to 0 (RRF equivalent
        to the LAB frame).

    times : list or np.array
        Pass in the array of times that the numerical calculation are performed for.
        Default is None.

    n_points : float
        Factor that multiplies the number of points, (points = [pulse_time * n_points])
        in which the time interval [0, pulse_time] is sampled in the discrete approximation
        of the time-dependent Hamiltonian of the system.
        Default value is 10.

    order : float
        The order of the simulation method to use. For `magnus` must be <= 3.
        Defaults to 1 for `magnus` and 12 for `mesolve` and any other solver.

    opts : Options
        qutip's Options class (qutip.solver.Options) that will be passed as a parameter
        in qutip's mesolve function.

    return_allstates : boolean
        Specify whether to return every calculated state or only last one.
        Default False --> returns only last state.
        [Magnus solver only returns final state]

    display_progress: True or None
        True: display progress bar for the mesolve method
        None: don't display progress bar

    Action
    ------
    If
    - evolution_time=0 AND mode=None, or
    - dm_initial is very close to the identity
      (with an error margin of 1e-10 for each element)

        the function returns dm_initial without performing any evolution.

    Otherwise,
    evolution is carried out in the picture determined by the
    same-named parameter. The evolution operator is built up appealing to the
    Magnus expansion of the full Hamiltonian of the system (truncated to the
    order specified by the same-named argument).

    Note:
    QuTiP should be the preferred solver.

    Magnus works best if each pulse is evaluated individually because it is dependent on the
    time array. Advised  not use evolution_time with magnus,  rather call another instance
    of the evolve function.

    Returns
    -------
    The Qobj  representing the state of the system (in the
    Schroedinger picture) evolved through a time pulse_time under the action of
    the specified pulse.
    """
    dims = spin.dims

    if mode is None:
        mode = pd.DataFrame(
            [(0.0, 0.0, 0.0, 0.0, 0.0, 0.0)],
            columns=["frequency", "amplitude", "phase", "theta_p", "phi_p", "pulse_time"],
        )
    if np.min(mode["pulse_time"]) < 0:
        raise ValueError("Pulse duration must be a non-negative number. Given:" + str(np.min(mode["pulse_time"])))

    # In order to use the right hand rule convention, for positive gamma,
    # we 'flip' the pulse by adding pi to the phase,
    # Refer to section 10.6 (pg 244) of 'Spin Dynamics - Levitt' for more detail.
    if spin.gyro_ratio_over_2pi > 0:
        mode = mode.copy()  # in case the user wants to use same 'mode' variable for later uses.
        mode.loc[:, "phase"] = mode.loc[:, "phase"].add(np.pi)

    pulse_time = max(np.max(mode["pulse_time"]), evolution_time)
    if (pulse_time == 0.0) or np.allclose(dm_initial, np.identity(spin.d)):
        return dm_initial

    if order is None and (solver == magnus or solver == "magnus"):
        order = 1

    # match tolerance to operators.positivity tolerance.
    if opts is None:
        opts = Options(atol=1e-14, rtol=1e-14, rhs_reuse=False)

    if times is None:
        times = np.linspace(0, pulse_time, num=max(3, int(n_points)))

    if solver == magnus or solver == "magnus":
        if picture == "IP":
            o_change_of_picture = Qobj(sum(h_unperturbed), dims=dims)
        elif picture == "RRF":
            if RRF_par is None:
                RRF_par = {"nu_RRF": 0, "theta_RRF": 0, "phi_RRF": 0}
            o_change_of_picture = RRF_operator(spin, RRF_par)
        else:
            raise ValueError("This value of argument 'picture' is not supported." "Must be either 'IF' or 'RRF'.")
        h_total = Qobj(sum(h_unperturbed), dims=dims)
        result = magnus(h_total, Qobj(dm_initial), times, order, spin, mode, o_change_of_picture)
        if return_allstates:
            raise NotImplementedError("Return all states not implemented with Magnus. " "Use mesolve instead.")
        else:
            dm_evolved = changed_picture(result.states[-1], o_change_of_picture, pulse_time, invert=True)
            # TODO: Problem of the conj
            # return dm_evolved.conj()
        return dm_evolved

    # Split into operator and time-dependent coefficient as per QuTiP scheme.
    h_perturbation = h_multiple_mode_pulse(spin, mode, t=0, factor_t_dependence=True)

    # Given that H = H0 + H1*f1(t) + H2*f1(t) + ...,
    # h_unscaled is of the form [H0, [H1, f1(t)], [H2, f2(t)], ...]
    # (refer to QuTiP's mesolve documentation for further detail)
    h_unscaled = h_unperturbed + h_perturbation

    if solver == mesolve or solver == "mesolve":
        # Magnus expansion solver includes 2 pi factor in exponentiations;
        # scale Hamiltonians by this factor for `mesolve` for consistency.
        h_scaled = multiply_by_2pi(h_unscaled)
        result = mesolve(h_scaled, Qobj(dm_initial), times, options=opts, progress_bar=display_progress)

        if return_allstates:
            return result.states
        # return last time step of density matrix evolution.
        return result.states[-1]

    elif isinstance(solver, str):
        raise ValueError(f"Invalid solver: {solver}")

    else:
        result = solver(h_unscaled, Qobj(dm_initial), times, options=opts)
        final_state = result.states[-1]
        # return last time step of density matrix evolution.
        return final_state


# Operator which generates a change of picture equivalent to moving to the rotating reference frame
# (RRF)
def RRF_operator(spin, RRF_par):
    """
    Returns the operator for the change of picture equivalent to moving to the RRF.

    Parameters
    ----------
    spin : NuclearSpin
        Spin under study.

    RRF_par : dict
        Specifies the properties of the rotating reference frame. The
        keys and values required to this argument are shown in the table
        below:

        |      key      |  value  |
        |      ---      |  -----  |
        |    'nu_RRF'   |  float  |
        |  'theta_RRF'  |  float  |
        |   'phi_RRF'   |  float  |

        where 'nu_RRF' is the frequency of rotation of the RRF (in MHz), while
        'theta_RRF' and 'phi_RRF' are the polar and azimuthal angles of the normal
        to the plane of rotation in the LAB frame (in radians).

    Returns
    -------
    An Observable object representing the operator which generates the change
    to the RRF picture.
    """
    nu = RRF_par["nu_RRF"]
    theta = RRF_par["theta_RRF"]
    phi = RRF_par["phi_RRF"]
    # The minus sign is to take care of the `Interaction picture' problem when rotating
    # the system
    RRF_o = -nu * (
        spin.I["z"] * np.cos(theta)
        + spin.I["x"] * np.sin(theta) * np.cos(phi)
        + spin.I["y"] * np.sin(theta) * np.sin(phi)
    )
    return Qobj(RRF_o)


def FID_signal(
    spin,
    h_unperturbed,
    dm,
    acquisition_time,
    T2: float | list[float] | Callable[[float], float] | list[Callable[[float], float]] = 100,
    theta=0,
    phi=0,
    ref_freq=0,
    n_points=1000,
    pulse_mode=None,
    opts=None,
    display_progress=None,
):
    """
    Simulates the free induction decay signal (FID) measured after the shut-off
    of the electromagnetic pulse, once the evolved density matrix of the system,
    the time interval of acquisition, the relaxation time T2 and the direction
    of the detection coils are given.

    Parameters
    ----------
    spin : NuclearSpin
        Spin under study.

    h_unperturbed : List[Qobj]
        Unperturbed Hamiltonian of the system (in MHz). (Most likely an output
        of the 'nuclear_system_setup' function above)

    dm : Qobj
        Density matrix representing the state of the system at the beginning
        of the acquisition of the signal.

    acquisition_time : float
        Duration of the acquisition of the signal, expressed in
        microseconds.

    T2 : float, or
         iterable[float], or
         function with signature (float) -> float, or
         iterable[function with signature (float) -> float]

        If float, characteristic time of relaxation of the component of the
        magnetization on the plane of detection vanishing, i.e., T2.
        If function, the decay envelope.
        If iterable, total decay envelope will be product of decays in list.

        In units of microseconds. Default value is 100 (microseconds).

    theta, phi : float
        Polar and azimuthal angles which specify the normal to the
        plane of detection of the FID signal (in radians).
        Default values are theta=0, phi=0.

    ref_freq : float
        Specifies the frequency of rotation of the measurement apparatus
        with respect to the LAB system. (in MHz)
        Default value is 0.

    n_points : int
        The total number of samples for the signal.
        Default value is 1000.

    pulse_mode : pandas.DataFrame
        The user can decide to apply a pulse during the measurement of the FID.
        Although unusual, this is necessary for axion simulations.
        Refer to the argument 'mode' in the function evolve() for details about
        this pulse_mode argument.

    display_progress: bool
        True will display a progress bar for the mesolve function.
        False will not display a progress bar.

    Action
    ------
    Samples the time interval [0, acquisition_time] with n_points points per
    microsecond.

    The FID signal is simulated under the assumption that it is directly related
    to the time-dependent component of the magnetization on the plane specified
    by (theta, phi) of the LAB system.

    Returns
    -------
    [0] : numpy.ndarray
        Vector of equally spaced sampled instants of time in the interval [0,
        acquisition_time] (in microseconds).

    [1] : numpy.ndarray
        FID signal evaluated at the discrete times reported in the first output
        (in arbitrary units). This is the expectation value of the spin in the
        direction defined by the angles (theta, phi) in the input.
    """
    times = np.linspace(start=0, stop=acquisition_time, num=n_points)

    decay_functions = make_decay_functions(T2)
    decay_array = [decay_fun(times) for decay_fun in decay_functions]
    # decay_array is now a 2D array with shape (len(decay_functions), len(times))
    # Now, multiply all the decay functions together to make it into 1D array with same length as times
    decay_t = np.prod(np.array(decay_array), axis=0)

    # Define the direction of measurement
    Ix, Iy, Iz = spin.I["x"], spin.I["y"], spin.I["z"]
    rot_y, rot_z = (-1j * theta * Iy), (-1j * phi * Iz)
    Ix_rotated = apply_exp_op(apply_exp_op(Ix, rot_y), rot_z)

    if pulse_mode is not None:
        # copying the method from function 'evolve()' above
        h_perturbation = h_multiple_mode_pulse(spin, pulse_mode, t=0, factor_t_dependence=True)
        hamiltonian = h_unperturbed + h_perturbation
    else:
        hamiltonian = h_unperturbed

    h_scaled = multiply_by_2pi(hamiltonian)

    # Measuring the expectation value of Ix rotated:
    if opts is None:
        opts = Options(atol=1e-14, rtol=1e-14, rhs_reuse=False)
    if not display_progress:
        display_progress = None  # qutip takes in a None instead of False for some reason (bad type check)

    result = mesolve(h_scaled, dm, times, e_ops=[Ix_rotated], progress_bar=display_progress, options=opts)

    measurement_direction = np.exp(-1j * 2 * np.pi * ref_freq)
    fid = np.array(result.expect)[0] * decay_t * measurement_direction
    if np.max(fid) < 0.09:
        import warnings

        warnings.warn("Unreliable FID: Weak signal, check simulation!", stacklevel=0)

    return result.times, fid


def make_decay_functions(t2: float | Callable | list[float] | list[Callable]) -> list[Callable]:
    """
    Helper function to make a decay function out of the user's T2 input
    Parameters
    ----------
    t2: The 'T2' value provided by the user. Can be types:
        - float, or
        - iterable[float], or
        - function with signature (float) -> float, or
        - iterable[function with signature (float) -> float]

    Returns
    -------
    decay_functions, of type: list[functions]

    """
    if isinstance(t2, (float, int)):
        decay_functions = [lambda t: np.exp(-t / t2)]
    elif callable(t2):
        decay_functions = [t2]
    elif isinstance(t2, list) and isinstance(t2[0], (float, int)):
        decay_functions = [lambda t: np.exp(-t / d) for d in t2]
    elif isinstance(t2, list) and callable(t2[0]):
        decay_functions = [fun for fun in t2]
    else:
        raise TypeError("T2 doesn't have the correct type!")

    return decay_functions


def fourier_transform_signal(signal: NDArray, times: NDArray, abs: bool = False, padding: int | None = None):
    """
    Computes the Fourier transform of the passed time-dependent signal using
    the scipy library.

    Parameters
    ----------
    signal : array-like
        Sampled signal to be transformed in the frequency domain (in a.u.).
    times : array-like
        Sampled time domain (in microseconds).
    abs : Boolean
        Whether to return the absolute value of the computer Fourier transform.
    padding : Integer
        Amount of zero-padding to add to signal in the power of zeroes.

    Returns
    -------
    The frequency (in MHz) and fourier-transformed signal as a tuple (f, ft)
    """
    if padding is not None:
        # This code by Stephen Carr
        nt = len(times)  # number of points

        # zero pad the ends to "interpolate" in frequency domain
        zn = padding  # power of zeros
        N_z = 2 * (2**zn) + nt  # number of elements in padded array
        zero_pad = np.zeros(N_z, dtype=complex)

        M0_trunc_z = zero_pad
        num = 2**zn
        M0_trunc_z[num : (num + nt)] = signal

        # figure out the "frequency axis" after the FFT
        dt = (times[-1] - times[0]) / (len(times) - 1)
        Fs = 1.0 / dt  # max frequency sampling

        # axis goes from - Fs / 2 to Fs / 2, with N_z steps
        freq_ax = ((np.linspace(0, N_z, N_z) - 1 / 2) / N_z - 1 / 2) * Fs

        M_fft = fftshift(fft(fftshift(M0_trunc_z)))
        if abs:
            M_fft = np.abs(M_fft)
        return freq_ax, M_fft

    ft = fftshift(fft(signal))
    freq = fftshift(fftfreq(len(times), (times[-1] - times[0]) / len(times)))
    if abs:
        ft = np.abs(ft)
    return freq, ft


# Finds out the phase responsible for the displacement of the real and imaginary parts of the Fourier
# spectrum of the FID with respect to the ideal absorptive/dispersive lorentzian shapes
def fourier_phase_shift(frequencies, fourier, fourier_neg=None, peak_frequency=0, int_domain_width=0.5):
    """
    Computes the phase factor which must multiply the Fourier spectrum
    (`fourier`) in order to have the real and imaginary part of the adjusted
    spectrum showing the conventional dispersive/absorptive shapes at the peak
    specified by `peak_frequency`.

    Parameters
    ----------
    frequencies : array-like
        Sampled values of frequency (in MHz).

    fourier : array-like
        Values of the Fourier transform of the signal (in a.u.) sampled
        at the frequencies passed as the first argument.

    fourier_neg : array-like
        Values of the Fourier transform of the signal (in a.u.) sampled at
        the opposite of the frequencies passed as the first argument.
        When fourier_neg is passed, it is possible to specify a peak_frequency
        located in the range frequencies changed by sign.
        Default value is None.

    peak_frequency : float
        Position of the peak of interest in the Fourier spectrum.
        Default value is 0.

    int_domain_width : float
        Width of the domain (centered at peak_frequency) where the
        real and imaginary parts of the Fourier spectrum will be integrated.
        Default value is .5.

    Action
    ------
    The function integrates both the real and the imaginary parts of the
    spectrum over an interval of frequencies centered at peak_frequency whose
    width is given by int_domain_width. Then, it computes the phase shift.

    Returns
    -------
    A float representing the desired phase shift (in radians).
    """

    if fourier_neg is not None:
        fourier = np.concatenate((fourier, fourier_neg))
        frequencies = np.concatenate((frequencies, -frequencies))

    integration_domain = np.nonzero(np.isclose(frequencies, peak_frequency, atol=int_domain_width / 2))[0]

    int_real_fourier = 0
    int_imag_fourier = 0

    for i in integration_domain:
        int_real_fourier = int_real_fourier + np.real(fourier[i])
        int_imag_fourier = int_imag_fourier + np.imag(fourier[i])

    if np.absolute(int_real_fourier) < 1e-10:
        if int_imag_fourier > 0:
            return 0
        else:
            return np.pi

    atan = np.arctan(-int_imag_fourier / int_real_fourier)

    if int_real_fourier > 0:
        phase = atan + np.pi / 2
    else:
        phase = atan - np.pi / 2

    return phase


def _ed_evolve_solve_t(t, h, rho0, e_ops):
    """
    Helper function for `ed_evolve`; uses exact diagonalization to evolve
    the given initial state rho0 by a time `t`.

    Params
    ------
    t : float
        The time up to which to evolve.
    h : Qobj or List[Qobj]
        The Hamiltonian describing the system in MHz.
    rho0 : Qobj
        The initial state of the system as a density matrix.
    e_ops : List[Qobj]
        List of operators for which to return the expectation values.

    Returns
    ------
    The evolved density matrix at the time specified by `t,' and the expectation
    values of each operartor in `e_ops` at `t`. The latter is in the format
    [e_op1[t], e_op2[t], ..., e_opn[t]].
    """
    u1, d1, d1exp = exp_diagonalize(1j * 2 * np.pi * h * t)
    u2, d2, d2exp = exp_diagonalize(-1j * 2 * np.pi * h * t)

    rho_t = u1 * d1exp * u1.inv() * rho0 * u2 * d2exp * u2.inv()

    if e_ops is None:
        return rho_t

    exp = np.transpose([[expect(op, rho_t) for op in e_ops]])

    return rho_t, exp


def ed_evolve(
    h,
    rho0,
    spin,
    tlist,
    e_ops=None,
    state=True,
    fid=False,
    parallel=False,
    all_t=False,
    T2: float | list[float] | Callable[[float], float] | list[Callable[[float], float]] = 100,
):
    """
    Evolve the given density matrix with the interactions given by the provided
    Hamiltonian using exact diagonalization.

    ipyparallel must be present for Jupyter notebooks.

    Params
    ------
    h : Qobj or List[Qobj]:
        The Hamiltonian describing the system in MHz.
    rho0 : Qobj
        The initial state of the system as a density matrix.
    spin : NuclearSpin
        The NuclearSpin object representing the system under study.
    tlist : List[float]
        List of times at which the system will be evolved.
    e_ops : List[Qobj]:
        List of operators for which to return the expectation values.
    state : Bool
        Whether to return the density matrix at all. Default `True`.
    fid : Bool
        Whether to return the free induction decay (FID) signal as
        an expectation value. If True, appends FID signal to the end of
        the `e_ops` expectation value list.
    par : Bool
        Whether to use QuTiP's parallel computing implementation `parallel_map`
        to evolve the system.
    all_t : Bool
        Whether to return the density matrix and for all times in the
        evolution (as opposed to the last state)
    T2 : float, or
         iterable[float], or
         function with signature (float) -> float, or
         iterable[function with signature (float) -> float]

        If float, characteristic time of relaxation of the component of the
        magnetization on the plane of detection vanishing, i.e., T2. It is
        measured in
        microseconds.

        If function, the decay envelope.

        If iterable, total decay envelope will be product of decays in list.

        Default value is 100 (microseconds).

    Returns
    ------
    [0]: The density matrix at time `tlist[-1]` OR the evolved density matrix
        at times specified by `tlist`.

    [1]: the expectation values of each operator in `e_ops` at the times in
        `tlist`. The latter is in the format `[[e_op1[t1], e_op1[t2], ...] ,
        [e_op2[t1], e_op2[t2]], ..., [e_opn[t1], e_opn[t2], ...]]`.

    OR

    The expectation values of each operator in `e_ops` at the times in `tlist`.
    """
    if not isinstance(h, Qobj) and isinstance(h, list):
        h = Qobj(sum(h), dims=h[0].dims)
    if e_ops is None:
        e_ops = []
    if fid:
        e_ops.append(Qobj(np.array(spin.I["+"]), dims=h.dims))

    decay_functions = make_decay_functions(T2)

    rho_t = []
    e_ops_t = []

    if parallel:
        # Check if Jupyter notebook to use QuTiP's Jupyter-optimized parallelization
        # Better method than calling 'get_ipython()' since this requires calling un un-imported function
        if "ipykernel" in sys.modules:
            # make sure to have a running cluser:
            try:
                res = ipynb_parallel_map(_ed_evolve_solve_t, tlist, (h, rho0, e_ops), progress_bar=True)
            except OSError:
                raise OSError(
                    "Make sure to have a running cluster. " + "Try opening a new cmd and running ipcluster start."
                )

        else:
            res = parallel_map(_ed_evolve_solve_t, tlist, (h, rho0, e_ops), progress_bar=True)

        for r, e in res:
            rho_t.append(r)
            e_ops_t.append(e)

        e_ops_t = np.concatenate(e_ops_t, axis=1)

    elif not e_ops:
        for t in tlist:
            rho_t.append(_ed_evolve_solve_t(t, h, rho0, None))
        e_ops_t = []

    else:
        e_ops_t = [[] for _ in range(len(e_ops))]
        for t in tqdm(tlist):
            rho, exp = _ed_evolve_solve_t(t, h, rho0, e_ops)
            e_ops_t = np.concatenate([e_ops_t, exp], axis=1)
            rho_t.append(rho)

    if fid:
        fid_exp = []
        fids = e_ops_t[-1]
        for i in trange(len(fids)):
            # Obtain total decay envelope at that time.
            envelope = 1
            for decay in decay_functions:
                # Different name to avoid bizarre variable scope bug
                envelope *= decay(tlist[i])
                # (can't have same name as iteration var in line 1117.)
            fid_exp.append(fids[i] * envelope)

        e_ops_t[-1] = fid_exp

    if not state:
        return e_ops_t

    if all_t:
        return rho_t, e_ops_t
    else:
        return rho_t[-1], e_ops_t<|MERGE_RESOLUTION|>--- conflicted
+++ resolved
@@ -23,7 +23,6 @@
 
 
 def nuclear_system_setup(
-<<<<<<< HEAD
         spin_par: dict | list[dict],
         quad_par: dict | list[dict] | None =None,
         zeem_par: dict =None,
@@ -38,22 +37,6 @@
         initial_state: str | np.ndarray | dict ="canonical",
         temperature: float =1e-4,
 ) -> NuclearSpin | ManySpins | Qobj | list[Qobj]:
-=======
-    spin_par,
-    quad_par=None,
-    zeem_par=None,
-    j_matrix=None,
-    cs_param=None,
-    D1_param=None,
-    D2_param=None,
-    hf_param=None,
-    h_tensor_inter=None,
-    j_sec_param=None,
-    h_user=None,
-    initial_state="canonical",
-    temperature=1e-4,
-):
->>>>>>> 0a286f61
     """
     Sets up the nuclear system under study, returning the objects representing
     the spin (either a single one or a multiple spins' system), the unperturbed
@@ -404,10 +387,9 @@
 
 
 def evolve(
-<<<<<<< HEAD
         spin: NuclearSpin,
-        h_unperturbed: list[Qobj] | list[(Qobj, )],
-        dm_initial,
+        h_unperturbed: list[Qobj] | list,
+        dm_initial : Qobj,
         solver=mesolve,
         mode=None,
         evolution_time=0.0,
@@ -419,22 +401,6 @@
         opts=None,
         return_allstates=False,
         display_progress=True,
-=======
-    spin,
-    h_unperturbed,
-    dm_initial,
-    solver=mesolve,
-    mode=None,
-    evolution_time=0.0,
-    picture="IP",
-    RRF_par=None,
-    times=None,
-    n_points=30,
-    order=None,
-    opts=None,
-    return_allstates=False,
-    display_progress=True,
->>>>>>> 0a286f61
 ):
     """
     Simulates the evolution of the density matrix of a nuclear spin under the
